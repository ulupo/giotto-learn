"""Time series labelling."""
# License : Apache 2.0

import types
import numpy as np
import numbers
from sklearn.base import BaseEstimator
from sklearn.utils.validation import check_is_fitted, column_or_1d
from ..base import TransformerResamplerMixin
from .embedding import SlidingWindow
from ..utils.validation import validate_params


def _derivation_function(function, X, time_delta=1, **function_params):
    partial_window_begin = function(X[:, :-time_delta], axis=1,
                                    **function_params)
    partial_window_end = function(X[:, time_delta:], axis=1, **function_params)
    duration_ = (partial_window_end - partial_window_begin)
    derivative = duration_ / partial_window_begin / time_delta
    derivative[(partial_window_begin == 0) & (partial_window_end == 0)] = 0
    return derivative.reshape((-1, 1))


def _variation_function(function, X, time_delta=1, **function_params):
    full_window = function(X, axis=1, **function_params)
    partial_window = function(X[:, :-time_delta], axis=1, **function_params)
    variation = (full_window - partial_window) / partial_window / time_delta
    variation[(partial_window == 0) & (full_window == 0)] = 0
    return variation.reshape((-1, 1))


def _application_function(function, X, time_delta=0, **function_params):
    return function(X, axis=1, **function_params).reshape((-1, 1))


class Labeller(BaseEstimator, TransformerResamplerMixin):
    """
    Target transformer.

    Parameters
    ----------
<<<<<<< HEAD
    labelling : str
        The type of sampling

        - data_type: string, must equal either 'points' or 'distance_matrix'.
        - data_iter: an iterator. If data_iter is 'points' then each object
          in the iterator should be a numpy array of dimension (number of
          points, number of coordinates), or equivalent nested list structure.
          If data_iter is 'distance_matrix' then each object in the iterator
          should be a full (symmetric) square matrix (numpy array) of shape (
          number of points, number of points), __or a sparse distance matrix
=======
>>>>>>> bb05c490

    Attributes
    ----------
    thresholds_ : list of floats
    """
    implemented_labelling_recipes = {'application': _application_function,
                                     'variation': _variation_function,
                                     'derivation': _derivation_function}
    _hyperparameters = {
        'labelling':
            [str, ['application', 'variation', 'derivation']],
        'time_delta': [int, (1, np.inf)],
        'function': [types.FunctionType],
        'percentiles': [list, [numbers.Number, (0., 1.)]],
        'n_steps_future': [int, [1, np.inf]]}

    def __init__(self, width=2, stride=1, labelling='application',
                 time_delta=1, function=np.std, function_params=None,
                 percentiles=None, n_steps_future=1):
        self.width = width
        self.stride = stride
        self.labelling = labelling
        self.time_delta = time_delta
        self.function = function
        self.function_params = function_params
        self.percentiles = percentiles
        self.n_steps_future = n_steps_future

    def fit(self, X, y=None):
        """A reference implementation of a fitting function for a transformer.

        Parameters
        ----------
        X : array-like or sparse matrix of shape = [n_samples, n_features]
            The training input samples.
        y : None
            There is no need of a target in a transformer, yet the pipeline API
            requires this parameter.

        Attributes
        __________
        thresholds_ :

        Returns
        -------
        self : object

        """
        validate_params(self.get_params(), self._hyperparameters)
        X = column_or_1d(X)

        if self.function_params is None:
            self.effective_function_params_ = {}
        else:
            self.effective_function_params_ = self.function_params.copy()

        self._labeller = self.implemented_labelling_recipes[self.labelling]

        self._sliding_window = SlidingWindow(width=self.width,
                                             stride=self.stride).fit(X)

        _X = self._sliding_window.transform(X)
        _X = self._labeller(self.function, _X, self.time_delta,
                            **self.effective_function_params_)

        if self.percentiles is not None:
            self.thresholds_ = [
                np.percentile(np.abs(_X.flatten()), percentile)
                for percentile in self.percentiles]
        else:
            self.thresholds_ = None
        return self

    def transform(self, X, y=None):
        """Transform X.

        Parameters
        ----------
        X : ndarray, shape (n_samples, n_features)
            Input data. ``

        y : None
            There is no need of a target, yet the pipeline API
            requires this parameter.

        Returns
        -------
        Xt : ndarray, shape (n_samples_new, n_features)
            The transformed/resampled input array.
            ``n_samples_new = n_samples // period``.

        """
        # Check is fit had been called
        check_is_fitted(self, ['_labeller', '_sliding_window', 'thresholds_'])
        X = column_or_1d(X)

        Xt = X[:-self.n_steps_future]

        if self.n_steps_future < self.width:
            Xt = Xt[self.width - 1 - self.n_steps_future:]
        return Xt

    def resample(self, y, X=None):
        """Resample y.

        Parameters
        ----------
        y : ndarray, shape (n_samples, n_features)
            Target.

        X : None
            There is no need of input data,
            yet the pipeline API requires this parameter.

        Returns
        -------
        yt : ndarray, shape (n_samples_new, 1)
            The resampled target.
            ``n_samples_new = n_samples - 1``.

        """
        # Check is fit had been called
        check_is_fitted(self, ['_labeller', '_sliding_window', 'thresholds_'])
        y = column_or_1d(y)

        yt = self._sliding_window.transform(y)
        yt = self._labeller(self.function, yt, self.time_delta,
                            **self.effective_function_params_)

        if self.thresholds_ is not None:
            yt = np.abs(yt)
            yt = np.concatenate(
                [1 * (yt >= 0) * (yt < self.thresholds_[0])] +
                [1 * (yt >= self.thresholds_[i]) *
                 (yt < self.thresholds_[i + 1]) for i in range(
                    len(self.thresholds_) - 1)] +
                [1 * (yt >= self.thresholds_[-1])], axis=1)
            yt = np.nonzero(yt)[1].reshape((yt.shape[0], 1))

        if self.n_steps_future >= self.width:
            yt = yt[self.n_steps_future - self.width + 1:]

        return yt.reshape((yt.shape[0], ))<|MERGE_RESOLUTION|>--- conflicted
+++ resolved
@@ -39,19 +39,6 @@
 
     Parameters
     ----------
-<<<<<<< HEAD
-    labelling : str
-        The type of sampling
-
-        - data_type: string, must equal either 'points' or 'distance_matrix'.
-        - data_iter: an iterator. If data_iter is 'points' then each object
-          in the iterator should be a numpy array of dimension (number of
-          points, number of coordinates), or equivalent nested list structure.
-          If data_iter is 'distance_matrix' then each object in the iterator
-          should be a full (symmetric) square matrix (numpy array) of shape (
-          number of points, number of points), __or a sparse distance matrix
-=======
->>>>>>> bb05c490
 
     Attributes
     ----------
