# Authors: Guillaume Tauzin <guillaume.tauzin@epfl.ch>
#          Umberto Lupo <u.lupo@l2f.ch>
#          Matteo Caorsi <m.caorsi@l2f.ch>
# License: TBD

import numpy as np
import math as m
from sklearn.utils._joblib import Parallel, delayed

from gudhi import bottleneck_distance as gudhi_bottleneck_distance
from ..external.bindings import wasserstein as hera_wasserstein_distance


def betti_function(diagram, sampling):
    if diagram.size == 0:
        return np.zeros(sampling.shape)

    born = sampling >= diagram[:, 0]
    not_dead = sampling < diagram[:, 1]
    alive = np.logical_and(born, not_dead)
    betti = np.sum(alive, axis=1).T
    return betti


def landscape_function(diagram, n_layers, sampling):
    if diagram.size == 0:
        return np.hstack([np.zeros(sampling.shape)] * n_layers)

    midpoints = (diagram[:, 1] + diagram[:, 0]) * m.sqrt(2) / 2.
    heights = (diagram[:, 1] - diagram[:, 0]) * m.sqrt(2) / 2.

    mountains = [-np.abs(sampling - midpoints[i]) +
                 heights[i] for i in range(len(diagram))]
    fibers = np.vstack([np.where(mountains[i] > 0,
                                 mountains[i],
                                 0) for i in range(len(diagram))])

    last_layer = fibers.shape[0] - 1
    landscape = np.flip(np.partition(
        fibers,
        range(last_layer - n_layers, last_layer, 1),
        axis=0)[-n_layers:, :], axis=0)
    return landscape


def kernel_landscape_distance(diagram_x, diagram_y, dimension, sampling=None,
                              order=2, n_layers=1):
    landscape_x = landscape_function(diagram_x, n_layers, sampling[dimension])
    landscape_y = landscape_function(diagram_y, n_layers, sampling[dimension])
    return np.linalg.norm(landscape_x - landscape_y, ord=order)


def kernel_betti_distance(diagram_x, diagram_y, dimension, sampling=None,
                          order=2):
    betti_x = betti_function(diagram_x, sampling[dimension])
    betti_y = betti_function(diagram_y, sampling[dimension])
    return np.linalg.norm(betti_x - betti_y, ord=order)


<<<<<<< HEAD
def bottleneck_distance(diagram_x, diagram_y, dimension=None, order=np.inf, delta=0.0):
    return gudhi_bottleneck_distance(diagram_x, diagram_y, delta)

def wasserstein_distance(diagram_x, diagram_y, dimension=None, order=1, delta=0.0):
    return hera_wasserstein_distance(diagram_x, diagram_y, order, delta)
=======
def bottleneck_distance(diagram_x, diagram_y, dimension=None, order=np.inf,
                        delta=0.0):
    return dy.bottleneck_distance(dy.Diagram(diagram_x[diagram_x[:, 1] != 0]),
                                  dy.Diagram(diagram_y[diagram_y[:, 1] != 0]),
                                  delta)


def wasserstein_distance(diagram_x, diagram_y, dimension=None, order=1,
                         delta=0.0):
    return dy.wasserstein_distance(dy.Diagram(diagram_x[diagram_x[:, 1] != 0]),
                                   dy.Diagram(diagram_y[diagram_y[:, 1] != 0]),
                                   order, delta)
>>>>>>> 86fc4bf7


implemented_metric_recipes = {'bottleneck': bottleneck_distance,
                              'wasserstein': wasserstein_distance,
                              'landscape': kernel_landscape_distance,
                              'betti': kernel_betti_distance}


def _parallel_pairwise(X, Y, metric, metric_params, iterator, n_jobs):
    n_diagrams_X = list(X.values())[0].shape[0]
    n_diagrams_Y = list(Y.values())[0].shape[0]
    n_dimensions = len(X.keys())
    metric_func = implemented_metric_recipes[metric]

    distance_matrix = np.zeros((n_diagrams_X, n_diagrams_Y))
<<<<<<< HEAD
    distance_array = Parallel(n_jobs=n_jobs)(delayed(metric_func)(X[dimension][i, :, :], Y[dimension][j, :, :], dimension, **metric_params)
                                             for i, j in iterator for dimension in X.keys())
    distance_array = np.array(distance_array).reshape((len(iterator), n_dimensions))
    distance_array = np.linalg.norm(distance_array, axis=1, ord=metric_params['order'])
=======

    distance_array = Parallel(n_jobs=n_jobs)(delayed(metric_func)(
        X[dimension][i, :, :], Y[dimension][j, :, :],
        dimension, **metric_params)
        for i, j in iterator for dimension in X.keys())
    distance_array = np.array(distance_array). \
        reshape((len(iterator), n_dimensions))
    distance_array = np.linalg.norm(distance_array, axis=1,
                                    ord=metric_params['order'])
>>>>>>> 86fc4bf7
    distance_matrix[tuple(zip(*iterator))] = distance_array
    return distance_matrix


def kernel_landscape_norm(diagram, dimension, sampling=None,
                          order=2, n_layers=1):
    landscape = landscape_function(diagram, n_layers, sampling[dimension])
    return np.linalg.norm(landscape, ord=order)


def kernel_betti_norm(diagram, dimension, sampling=None, order=2):
    betti = betti_function(diagram, sampling[dimension])
    return np.linalg.norm(betti, ord=order)


def bottleneck_norm(diagram, dimension=None, order=np.inf):
    return np.linalg.norm(m.sqrt(2) / 2. * (diagram[:, 1] - diagram[:, 0]),
                          ord=order)


def wasserstein_norm(diagram, dimension=None, order=1):
    return np.linalg.norm(m.sqrt(2) / 2. * (diagram[:, 1] - diagram[:, 0]),
                          ord=order)


implemented_norm_recipes = {'bottleneck': bottleneck_norm,
                            'wasserstein': wasserstein_norm,
                            'landscape': kernel_landscape_norm,
                            'betti': kernel_betti_norm}


def _parallel_norm(X, metric, metric_params, n_jobs):
    n_dimensions = len(X.keys())
    norm_func = implemented_norm_recipes[metric]

<<<<<<< HEAD
    norm_array = Parallel(n_jobs=n_jobs)(delayed(norm_func)(X[dimension][i, :, :], dimension, **metric_params)
                                         for i in range(next(iter(X.values())).shape[0]) for dimension in X.keys())
    norm_array = np.linalg.norm(np.array(norm_array).reshape((-1, n_dimensions)), ord=metric_params['order'], axis=1)
=======
    norm_array = Parallel(n_jobs=n_jobs)(delayed(norm_func)(
        X[dimension][i, :, :], dimension, **norm_params)
        for i in range(next(iter(X.values())).shape[0])
        for dimension in X.keys())
    norm_array = np.linalg.norm(np.array(norm_array).
                                reshape((-1, n_dimensions)),
                                ord=norm_params['order'], axis=1)
>>>>>>> 86fc4bf7
    return norm_array<|MERGE_RESOLUTION|>--- conflicted
+++ resolved
@@ -57,26 +57,13 @@
     return np.linalg.norm(betti_x - betti_y, ord=order)
 
 
-<<<<<<< HEAD
-def bottleneck_distance(diagram_x, diagram_y, dimension=None, order=np.inf, delta=0.0):
-    return gudhi_bottleneck_distance(diagram_x, diagram_y, delta)
-
-def wasserstein_distance(diagram_x, diagram_y, dimension=None, order=1, delta=0.0):
-    return hera_wasserstein_distance(diagram_x, diagram_y, order, delta)
-=======
 def bottleneck_distance(diagram_x, diagram_y, dimension=None, order=np.inf,
                         delta=0.0):
-    return dy.bottleneck_distance(dy.Diagram(diagram_x[diagram_x[:, 1] != 0]),
-                                  dy.Diagram(diagram_y[diagram_y[:, 1] != 0]),
-                                  delta)
-
+    return gudhi_bottleneck_distance(diagram_x, diagram_y, delta)
 
 def wasserstein_distance(diagram_x, diagram_y, dimension=None, order=1,
                          delta=0.0):
-    return dy.wasserstein_distance(dy.Diagram(diagram_x[diagram_x[:, 1] != 0]),
-                                   dy.Diagram(diagram_y[diagram_y[:, 1] != 0]),
-                                   order, delta)
->>>>>>> 86fc4bf7
+    return hera_wasserstein_distance(diagram_x, diagram_y, order, delta)
 
 
 implemented_metric_recipes = {'bottleneck': bottleneck_distance,
@@ -92,13 +79,6 @@
     metric_func = implemented_metric_recipes[metric]
 
     distance_matrix = np.zeros((n_diagrams_X, n_diagrams_Y))
-<<<<<<< HEAD
-    distance_array = Parallel(n_jobs=n_jobs)(delayed(metric_func)(X[dimension][i, :, :], Y[dimension][j, :, :], dimension, **metric_params)
-                                             for i, j in iterator for dimension in X.keys())
-    distance_array = np.array(distance_array).reshape((len(iterator), n_dimensions))
-    distance_array = np.linalg.norm(distance_array, axis=1, ord=metric_params['order'])
-=======
-
     distance_array = Parallel(n_jobs=n_jobs)(delayed(metric_func)(
         X[dimension][i, :, :], Y[dimension][j, :, :],
         dimension, **metric_params)
@@ -107,7 +87,6 @@
         reshape((len(iterator), n_dimensions))
     distance_array = np.linalg.norm(distance_array, axis=1,
                                     ord=metric_params['order'])
->>>>>>> 86fc4bf7
     distance_matrix[tuple(zip(*iterator))] = distance_array
     return distance_matrix
 
@@ -143,17 +122,11 @@
     n_dimensions = len(X.keys())
     norm_func = implemented_norm_recipes[metric]
 
-<<<<<<< HEAD
-    norm_array = Parallel(n_jobs=n_jobs)(delayed(norm_func)(X[dimension][i, :, :], dimension, **metric_params)
-                                         for i in range(next(iter(X.values())).shape[0]) for dimension in X.keys())
-    norm_array = np.linalg.norm(np.array(norm_array).reshape((-1, n_dimensions)), ord=metric_params['order'], axis=1)
-=======
     norm_array = Parallel(n_jobs=n_jobs)(delayed(norm_func)(
-        X[dimension][i, :, :], dimension, **norm_params)
+        X[dimension][i, :, :], dimension, **metric_params)
         for i in range(next(iter(X.values())).shape[0])
         for dimension in X.keys())
     norm_array = np.linalg.norm(np.array(norm_array).
                                 reshape((-1, n_dimensions)),
-                                ord=norm_params['order'], axis=1)
->>>>>>> 86fc4bf7
+                                ord=metric_params['order'], axis=1)
     return norm_array