# These jobs are triggered automatically and they test code, examples, and wheels.
# Additional checks can be manually triggered
jobs:

- job: 'manylinux2010'
  pool:
    vmImage: 'ubuntu-16.04'
  strategy:
    matrix:
      Python36:
        arch: x86_64
        plat: manylinux2010_x86_64
        python_ver: '36'
        python.version: '3.6'
      Python37:
        arch: x86_64
        plat: manylinux2010_x86_64
        python_ver: '37'
        python.version: '3.7'
      Python38:
        arch: x86_64
        plat: manylinux2010_x86_64
        python_ver: '38'
        python.version: '3.8'
  variables:
    CCACHE_DIR: $(Pipeline.Workspace)/ccache

  steps:
  - task: UsePythonVersion@0
    inputs:
      versionSpec: '$(python.version)'

  - task: Cache@2
    inputs:
      key: '"ccache-wheels-v2020.02.17" | $(Agent.OS) | "$(python.version)"'
      path: $(CCACHE_DIR)
    displayName: ccache

  - bash: |
      set -e
      sed -i "s/'giotto-tda'/'giotto-tda-nightly'/1" setup.py
      sed -i "s/__version__.*/__version__ = '$(Build.BuildNumber)'/1" gtda/_version.py
    condition: eq(variables['nightly_check'], 'true')
    displayName: 'Change name to giotto-tda-nightly'

  - task: Bash@3
    inputs:
      filePath: .azure-ci/build_manylinux2010.sh
    env:
      python_ver: $(python_ver)
      CCACHE_DIR: $(CCACHE_DIR)
    displayName: 'Run docker container, install and uninstall dev environment, test with pytest and flake8, build the wheels'

  - script: |
      set -e
      python -m pip install --upgrade pip
      pip install dist/*.whl
    displayName: 'Install the wheels'

  - script: |
      set -e
      pip install pytest pytest-cov pytest-azurepipelines pytest-benchmark flake8 hypothesis
      mkdir tmp_test_cov
      cd tmp_test_cov
      pytest --pyargs gtda --ignore-glob='*externals*' --no-cov --no-coverage-upload
    displayName: 'Test the wheels with pytest'

  - script: |
<<<<<<< HEAD
      python -m pip install -e ".[examples]"
=======
      set -e
      pip install openml pandas
>>>>>>> 7c6c58dd
      pip install "papermill==1.2.1"
      cd examples
      for n in *.ipynb
      do
        papermill --start_timeout 2000 $n -
      done
    condition: eq(variables['notebooks_check'], 'true')
    displayName: 'Test jupyter notebooks with papermill'

  - task: CopyFiles@2
    displayName: 'Copy files'
    inputs:
      contents: 'dist/*'
      targetFolder: '$(Build.ArtifactStagingDirectory)'

  - task: PublishBuildArtifacts@1
    displayName: 'Create download link'
    inputs:
      pathToPublish: '$(Build.ArtifactStagingDirectory)'
      artifactName: 'wheel_and_doc'

  - bash: |
      set -e
      pip install twine
      for f in dist/*linux* ; do sudo mv "$f" "${f/linux/manylinux2010}"; done
      twine upload -u giotto-learn -p $(pypi_psw) --skip-existing dist/*
    condition: eq(variables['nightly_check'], 'true')
    displayName: 'Upload nightly wheels to PyPI'


- job: 'macOS1014'
  pool:
    vmImage: 'macOS-10.14'
  strategy:
    matrix:
      Python36:
        python.version: '3.6'
      Python37:
        python.version: '3.7'
      Python38:
        python.version: '3.8'
  variables:
    CCACHE_DIR: $(Pipeline.Workspace)/ccache

  steps:
  - task: UsePythonVersion@0
    inputs:
      versionSpec: '$(python.version)'

  - bash: |
      set -e
      sed -i.bak "s/'giotto-tda'/'giotto-tda-nightly'/1" setup.py
      rm setup.py.bak
      sed -i.bak "s/__version__.*/__version__ = '$(Build.BuildNumber)'/1" gtda/_version.py
      rm gtda/_version.py.bak
    condition: eq(variables['nightly_check'], 'true')
    displayName: 'Change name to giotto-tda-nightly'

  - task: Cache@2
    inputs:
      key: '"ccache-v2020.02.17" | $(Agent.OS) | "$(python.version)"'
      path: $(CCACHE_DIR)
    displayName: ccache

  - script: |
      set -e
      brew update
      brew install boost ccache
    displayName: 'Install system dependencies'

  - script: |
      set -e
      python -m pip install --upgrade pip setuptools
      source .azure-ci/setup_ccache.sh
      pip install -e ".[dev]"
      ccache -s
    displayName: 'Install dependencies and dev environement'

  - script: |
      set -e
      pytest gtda --cov --cov-report xml
      flake8
    displayName: 'Test dev install with pytest and flake8'

  - script: |
      set -e
      pip uninstall -y giotto-tda
      pip uninstall -y giotto-tda-nightly
    displayName: 'Uninstall giotto-tda/giotto-tda-nightly'

  - script: |
      set -e
      pip install wheel
      python setup.py sdist bdist_wheel
    displayName: 'Build the wheels'

  - script: pip install dist/*.whl
    displayName: 'Install the wheels'

  - script: |
      set -e
      mkdir tmp_test_cov
      cd tmp_test_cov
      pytest --pyargs gtda --ignore-glob='*externals*' --no-cov --no-coverage-upload
    displayName: 'Test the wheels with pytest'

  - script: |
<<<<<<< HEAD
      pip install -e ".[examples]"
=======
      set -e
      pip install openml pandas
>>>>>>> 7c6c58dd
      pip install "papermill==1.2.1"
      cd examples
      for n in *.ipynb
      do
        papermill --start_timeout 2000 $n -
      done
<<<<<<< HEAD
    failOnStderr: true
    displayName: 'Test jupyter notebooks with papermill'
=======
    displayName: 'Test the wheels on jupyter notebooks with papermill'
>>>>>>> 7c6c58dd

  - script: |
      set -e
      cd doc/
      make html
    displayName: 'Build sphinx doc'

  - task: ArchiveFiles@2
    inputs:
      rootFolderOrFile: doc/build
      includeRootFolder: true
      archiveType: 'zip'
      tarCompression: 'gz'
      archiveFile: '$(Build.ArtifactStagingDirectory)/$(Build.BuildId).zip'
      replaceExistingArchive: true
    displayName: 'Archive doc'

  - task: CopyFiles@2
    displayName: 'Copy files'
    inputs:
      contents: 'dist/*'
      targetFolder: '$(Build.ArtifactStagingDirectory)'

  - task: PublishBuildArtifacts@1
    displayName: 'Create download link'
    inputs:
      pathToPublish: '$(Build.ArtifactStagingDirectory)'
      artifactName: 'wheel_and_doc'

  - bash: |
      set -e
      pip install twine
      twine upload -u giotto-learn -p $(pypi_psw) --skip-existing dist/*
    condition: eq(variables['nightly_check'], 'true')
    displayName: 'Upload nightly wheels to PyPI'


- job: 'win2016'
  pool:
    vmImage: 'vs2017-win2016'
  strategy:
    matrix:
      Python36:
        python_ver: '36'
        python.version: '3.6'
      Python37:
        python_ver: '37'
        python.version: '3.7'
      Python38:
        python_ver: '38'
        python.version: '3.8'

  steps:
  - task: UsePythonVersion@0
    inputs:
      versionSpec: '$(python.version)'

  - bash: |
      set -e
      sed -i "s/'giotto-tda'/'giotto-tda-nightly'/1" setup.py
      sed -i "s/__version__.*/__version__ = '$(Build.BuildNumber)'/1" gtda/_version.py
    condition: eq(variables['nightly_check'], 'true')
    displayName: 'Change name to giotto-tda-nightly'

  - script: |
      python -m pip install --upgrade pip setuptools
<<<<<<< HEAD
      pip install -e ".[dev]"
    failOnStderr: true
=======
      pip install -e ".[tests, doc]"
>>>>>>> 7c6c58dd
    displayName: 'Install dev environment'

  - script: |
      pytest gtda --cov --cov-report xml || exit /b
      flake8
    displayName: 'Test dev install with pytest and flake8'

  - script: |
      pip uninstall -y giotto-tda
      pip uninstall -y giotto-tda-nightly
    displayName: 'Uninstall giotto-tda/giotto-tda-nightly dev'

  - bash: |
      set -e
      sed -i $'s/\r$//' README.rst
      pip install wheel
      python setup.py sdist bdist_wheel
    displayName: 'Build the wheels'

  - bash: pip install dist/*.whl
    displayName: 'Install the wheels'

  - script: |
      mkdir tmp_test_cov
      cd tmp_test_cov
      pytest --pyargs gtda --ignore-glob='*externals*' --no-cov --no-coverage-upload
    displayName: 'Test the wheels with pytest'

  - script: |
      pip install -e ".[examples]"
      pip install "papermill==1.2.1"
      cd examples
      FOR %%n in (*.ipynb) DO (papermill --start_timeout 2000 %%n - || exit /b)
    condition: eq(variables['notebooks_check'], 'true')
    displayName: 'Test jupyter notebooks with papermill'

  - task: CopyFiles@2
    displayName: 'Copy files'
    inputs:
      contents: 'dist/*'
      targetFolder: '$(Build.ArtifactStagingDirectory)'

  - task: PublishBuildArtifacts@1
    displayName: 'Create download link'
    inputs:
      pathToPublish: '$(Build.ArtifactStagingDirectory)'
      artifactName: 'wheel_and_doc'

  - bash: |
      set -e
      pip install twine
      twine upload -u giotto-learn -p $(pypi_psw) --skip-existing dist/*
    condition: eq(variables['nightly_check'], 'true')
    displayName: 'Upload nightly wheels to PyPI'<|MERGE_RESOLUTION|>--- conflicted
+++ resolved
@@ -66,12 +66,8 @@
     displayName: 'Test the wheels with pytest'
 
   - script: |
-<<<<<<< HEAD
+      set -e
       python -m pip install -e ".[examples]"
-=======
-      set -e
-      pip install openml pandas
->>>>>>> 7c6c58dd
       pip install "papermill==1.2.1"
       cd examples
       for n in *.ipynb
@@ -179,24 +175,15 @@
     displayName: 'Test the wheels with pytest'
 
   - script: |
-<<<<<<< HEAD
+      set -e
       pip install -e ".[examples]"
-=======
-      set -e
-      pip install openml pandas
->>>>>>> 7c6c58dd
       pip install "papermill==1.2.1"
       cd examples
       for n in *.ipynb
       do
         papermill --start_timeout 2000 $n -
       done
-<<<<<<< HEAD
-    failOnStderr: true
     displayName: 'Test jupyter notebooks with papermill'
-=======
-    displayName: 'Test the wheels on jupyter notebooks with papermill'
->>>>>>> 7c6c58dd
 
   - script: |
       set -e
@@ -263,12 +250,7 @@
 
   - script: |
       python -m pip install --upgrade pip setuptools
-<<<<<<< HEAD
       pip install -e ".[dev]"
-    failOnStderr: true
-=======
-      pip install -e ".[tests, doc]"
->>>>>>> 7c6c58dd
     displayName: 'Install dev environment'
 
   - script: |
