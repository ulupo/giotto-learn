--- conflicted
+++ resolved
@@ -99,16 +99,10 @@
    "metadata": {},
    "outputs": [],
    "source": [
-<<<<<<< HEAD
-    "## Resampling the time series\n",
-    "\n",
-    "It is important to find the correct time scale at which key signals take place. Here we propose one possible resampling period: *10h*. Recall that the unit time is *1h*. The resampler method is used to perform the resampling."
-=======
     "fig = px.line(title='Trajectory of the Lorenz solution, projected along the z-axis')\n",
     "fig.add_scatter(y=X, name='X')\n",
     "fig.add_scatter(y=y, name='y')\n",
     "fig.show()"
->>>>>>> 689a8aac
    ]
   },
   {
@@ -233,13 +227,7 @@
    "cell_type": "markdown",
    "metadata": {},
    "source": [
-<<<<<<< HEAD
-    "## Persistence diagram\n",
-    "The topological information of the correlation metric is synthesised in the persistent diagram. The horizonral axis corresponds to the moment in which an homological generator is born, while the vertical axis corresponds to the moments in which an homological generator dies.\n",
-    "The generators of the homology groups (at given rank) are colored differently."
-=======
     "For comparison, here is the portion of time series containing the data which originates this point cloud. Notice the quasi-periodicity, corresponding to the loop in the point cloud."
->>>>>>> 689a8aac
    ]
   },
   {
@@ -297,11 +285,6 @@
    "cell_type": "markdown",
    "metadata": {},
    "source": [
-<<<<<<< HEAD
-    "## Scikit-learn *Pipeline*\n",
-    "One of the advantages of giotto-tda is the compatibility with scikit-learn. It is possible to set up a full pipeline such as the one above in a few lines. We will show how in the next section.\n",
-    "\n"
-=======
     "Alternatively, we could have used the `plot` method of `VietorisRipsPersistence` as follows:\n",
     "```\n",
     "VR.plot(X_diagrams, sample=window_number)\n",
@@ -315,7 +298,6 @@
     "# Scikit-learn–style pipeline\n",
     "\n",
     "One of the advantages of `giotto-tda` is the compatibility with `scikit-learn`. It is possible to set up and run a full pipeline such as the one above in a few lines:"
->>>>>>> 689a8aac
    ]
   },
   {
@@ -359,15 +341,9 @@
    "cell_type": "markdown",
    "metadata": {},
    "source": [
-<<<<<<< HEAD
-    "## Rescaling the diagram\n",
-    "Rescaling the diagram means normalizing the points such that their distance from the *empty diagram* is equal to one.\n",
-    "Once the diagram is rescaled, we can filter noise by removing all the points that are close to the diagonal."
-=======
     "# Rescaling the diagram\n",
     "\n",
     "Rescaling a diagram means normalizing points such that the maximum \"bottleneck distance\" from the *empty diagram* (by default, across all homology dimensions) is equal to one. Notice that this means the birth and death scales are modified. We can use `Scakler` as follows:"
->>>>>>> 689a8aac
    ]
   },
   {
@@ -473,11 +449,7 @@
    "cell_type": "markdown",
    "metadata": {},
    "source": [
-<<<<<<< HEAD
-    "## Persistence entropy\n",
-=======
     "# Betti Curves\n",
->>>>>>> 689a8aac
     "\n",
     "In this section we show how to compute the Betti curves of a persistence diagram. We also show the plot of the Betti surface, i.e. the time-stack of the Betti curves."
    ]
@@ -506,10 +478,6 @@
    "cell_type": "markdown",
    "metadata": {},
    "source": [
-<<<<<<< HEAD
-    "## Betti Curves\n",
-    "In this section we show how to compute the Betti curves of a persistent diagram. We also show the plot of the Betti surface, i.e. the time-stack of the bettu curves."
-=======
     "# Distances among diagrams\n",
     "\n",
     "In this section we show how to compute several notions of distances among persistence diagrams.\n",
@@ -517,7 +485,6 @@
     "In each case, we will obtain distance matrices whose i-th row encodes the distance of the i-th diagram from all the others.\n",
     "\n",
     "We start with the so-called \"landscape $L^2$ distance\": when the parameter `order` is `None`, the output is one distance matrix per sample and homology dimension."
->>>>>>> 689a8aac
    ]
   },
   {
@@ -555,15 +522,7 @@
    "cell_type": "markdown",
    "metadata": {},
    "source": [
-<<<<<<< HEAD
-    "## Distances among diagrams\n",
-    "\n",
-    "In this section we show how to compute distances among persistent diagrams. There are many notions of distances: here we use the *bottleneck distance* as an example.\n",
-    "\n",
-    "We stress that the *i-th* row of this matrix is the distance of the *i-th* diagram from all the others."
-=======
     "We now change metric and compute the \"$2$-Wasserstein distances\" between the diagrams. This one takes longer to compute!"
->>>>>>> 689a8aac
    ]
   },
   {
@@ -606,11 +565,7 @@
    "cell_type": "markdown",
    "metadata": {},
    "source": [
-<<<<<<< HEAD
-    "## New distance in the embedding space: permutations and graphs\n",
-=======
     "# New distances in the embedding space: kNN graphs and geodesic distances\n",
->>>>>>> 689a8aac
     "\n",
     "We propose here a new way to compute distances between points in the embedding space. Instead of considering the Euclidean distance in the Takens space, we propose to build a $k$-nearest neighbors graph and then use the geodesic distance on such graph."
    ]
@@ -631,12 +586,7 @@
    "cell_type": "markdown",
    "metadata": {},
    "source": [
-<<<<<<< HEAD
-    "## Geodesic distance on graphs\n",
-    "Given the graph embedding, the natural notion of distance between vertices corresponds to the lengths of the shortest path connecting two vertices. This is also known as *graph geodesic distance*. "
-=======
     "Given the graph embedding, the natural notion of distance between vertices corresponds to the lengths of the shortest path connecting two vertices. This is also known as *graph geodesic distance*. We compute it and plot it for our chosen window number."
->>>>>>> 689a8aac
    ]
   },
   {
@@ -670,13 +620,7 @@
    "cell_type": "markdown",
    "metadata": {},
    "source": [
-<<<<<<< HEAD
-    "## Synthetic features extracted from topology\n",
-    "\n",
-    "One can use persistent diagrams as he pleases. Here we show one way of extracting summary information from the time-series of diagrams: the *permutation entropy*. The entropy is computed by estimating a probability based on teh counting how many permutation patterns appear along the time series within the outer window."
-=======
     "This is what the first few steps (before scaling and filtering) of the pipeline described above would be if you'd like persistence diagrams to be obtained using this new distance instead. Notice that we have to pass `metric='precomputed'` to the `VietorisRipsPersistence` constructor this time, because the input already consists of distance matrices:"
->>>>>>> 689a8aac
    ]
   },
   {
