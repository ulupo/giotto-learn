{
 "cells": [
  {
   "cell_type": "markdown",
   "metadata": {},
   "source": [
    "# Case study: Classification of shapes\n",
    "\n",
    "This notebook explains how to use `giotto-tda` to be able to classify topologically different high-dimensional spaces.\n",
    "\n",
    "If you are looking at a static version of this notebook and would like to run its contents, head over to [github](https://github.com/giotto-ai/giotto-tda/blob/master/examples/classifying_shapes.ipynb).\n",
    "\n",
    "**License: AGPLv3**"
   ]
  },
  {
   "cell_type": "markdown",
   "metadata": {},
   "source": [
    "## Import libraries\n",
    "The first step consists in importing relevant `giotto-tda` components and other useful libraries or modules."
   ]
  },
  {
   "cell_type": "code",
   "execution_count": null,
   "metadata": {},
   "outputs": [],
   "source": [
    "# Importing libraries\n",
    "from gtda.homology import VietorisRipsPersistence\n",
    "from gtda.diagrams import PersistenceEntropy, BettiCurve, PersistenceLandscape, HeatKernel\n",
    "\n",
    "import numpy as np\n",
    "\n",
    "from sklearn.pipeline import Pipeline\n",
    "from sklearn.linear_model import LogisticRegression\n",
    "from sklearn.metrics import pairwise_distances\n",
    "\n",
    "import matplotlib.pyplot as plt\n",
    "from mpl_toolkits.mplot3d import Axes3D  "
   ]
  },
  {
   "cell_type": "code",
   "execution_count": null,
   "metadata": {},
   "outputs": [],
   "source": [
    "# Plotting functions\n",
    "from gtda.plotting import plot_diagram, plot_point_cloud, plot_heatmap"
   ]
  },
  {
   "cell_type": "markdown",
   "metadata": {},
   "source": [
    "## Sampling orientable surfaces\n",
    "\n",
    "We are going to consider three classical topological spaces: the circle, the 2-torus and the 2-sphere.\n",
    "The purpose of this tutorial is to go through the most famous topological spaces and compute their homology groups.\n",
    "\n",
    "Each of the topological spaces we are going to encounter will be sampled. The resulting point cloud will be the input of the *persistent homology pipeline*. The first step is to apply the Vietoris–Rips technique to the point cloud. Finally, the persistent homology groups will be computed."
   ]
  },
  {
   "cell_type": "code",
   "execution_count": null,
   "metadata": {},
   "outputs": [],
   "source": [
    "# Representing the circle in 3d with parametric equations.\n",
    "circle = np.asarray([[np.sin(t),np.cos(t),0] for t in range(400)])\n",
    "plot_point_cloud(circle)"
   ]
  },
  {
   "cell_type": "code",
   "execution_count": null,
   "metadata": {},
   "outputs": [],
   "source": [
    "# Representing the sphere in 3d with parametric equations\n",
    "sphere = np.asarray([[np.cos(s)*np.cos(t),np.cos(s)*np.sin(t),np.sin(s)] for t in range(20) for s in range(20)])\n",
    "plot_point_cloud(sphere)"
   ]
  },
  {
   "cell_type": "code",
   "execution_count": null,
   "metadata": {},
   "outputs": [],
   "source": [
    "# Representing the torus in 3d with parametric equations\n",
    "torus = np.asarray([[(2+np.cos(s))*np.cos(t),(2+np.cos(s))*np.sin(t),np.sin(s)] for t in range(20) for s in range(20)])\n",
    "plot_point_cloud(torus)"
   ]
  },
  {
   "cell_type": "code",
   "execution_count": null,
   "metadata": {},
   "outputs": [],
   "source": [
    "# Saving the results into an array\n",
    "topological_spaces = np.asarray([circle,sphere,torus])"
   ]
  },
  {
   "cell_type": "markdown",
   "metadata": {},
   "source": [
    "## Computing persistent homology\n",
    "\n",
    "In the next section we will use giotto-tda to compute the persistent homology groups of the topological spaces we just constructed.\n",
    "\n",
    "We will use the Vietoris–Rips technique to generate a filtration out of a point cloud:\n",
    "\n",
    "![SegmentLocal](https://miro.medium.com/max/1200/1*w3BiQI1OX93KXcezctRQTQ.gif \"segment\")"
   ]
  },
  {
   "cell_type": "code",
   "execution_count": null,
   "metadata": {},
   "outputs": [],
   "source": [
    "# The homology ranks we choose to consider\n",
    "homology_dimensions = (0, 1, 2)\n",
    "VR = VietorisRipsPersistence(\n",
    "    metric='euclidean', max_edge_length=10, homology_dimensions=homology_dimensions)\n",
    "VR.fit(topological_spaces)\n",
    "\n",
    "# List of all the time-ordered persistence diagrams obtained from the list of correlation matrices\n",
    "diagrams = VR.transform(topological_spaces)"
   ]
  },
  {
   "cell_type": "code",
   "execution_count": null,
   "metadata": {},
   "outputs": [],
   "source": [
    "print(diagrams.shape)"
   ]
  },
  {
   "cell_type": "markdown",
   "metadata": {},
   "source": [
    "## Persistence diagrams\n",
    "\n",
    "The topological information of the point cloud is synthesised in the persistence diagram. The horizontal axis corresponds to the moment in which an homological generator is born, while the vertical axis corresponds to the moments in which a homological generator dies.\n",
    "\n",
    "The generators of the homology groups (at given rank) are colored differently."
   ]
  },
  {
   "cell_type": "code",
   "execution_count": null,
   "metadata": {},
   "outputs": [],
   "source": [
    "# Plotting the persistence diagram of the circle\n",
    "plot_diagram(diagrams[0])"
   ]
  },
  {
   "cell_type": "code",
   "execution_count": null,
   "metadata": {},
   "outputs": [],
   "source": [
    "# Plotting the persistence diagram of the sphere\n",
    "plot_diagram(diagrams[1])"
   ]
  },
  {
   "cell_type": "code",
   "execution_count": null,
   "metadata": {},
   "outputs": [],
   "source": [
    "# plotting the persistence diagram of the torus\n",
    "plot_diagram(diagrams[2])"
   ]
  },
  {
   "cell_type": "markdown",
   "metadata": {},
   "source": [
<<<<<<< HEAD
    "## Conclusion of the first part\n",
    "As you can see from the persistence diagrams, all the betti numbers were found. Some other persistent generators are also appearing, depending on how dense the sampling is and how much noise there is. For example, we see a rather neat persistence diagram over the Torus bottle (wesee 2 persistent generators for $H^1$ and 1 persistent generator for $H^2$). Notice though that there are other persistent H1 generators, possibly due to the non-uniform sampling method we used for the torus.\n",
=======
    "# Conclusion of the first part\n",
    "As you can see from the persistence diagrams, all the betti numbers were found. Some other persistent generators are also appearing, depending on how dense the sampling is and how much noise there is. For example, we see a rather neat persistence diagram over the Torus bottle (we see two persistent generators for $H_1$ and one persistent generator for $H_2$). Notice though that there are other persistent $H_1$ generators, possibly due to the non-uniform sampling method we used for the torus.\n",
>>>>>>> 689a8aac
    "\n",
    "On the other hand, the persistence diagram for the circle is as perfect as it could be: one unique generator of $H_1$ and no other persistent generator, as expected."
   ]
  },
  {
   "cell_type": "markdown",
   "metadata": {},
   "source": [
    "## Classification of noisy orientable surfaces\n",
    "In the next section we generate hundreds of noisy spheres and noisy tori. The effect of noise is to displace the points sampling the aforementioned surfaces by a random amount in a random direction.\n",
    "\n",
    "The Vietoris–Rips algorithm is used to compute persistence diagrams. Afterwards, from each diagram, the *persistence entropy* is computed.\n",
    "\n",
    "A simple linear classifier is then applied to the 3D-space of entropies to classify shapes."
   ]
  },
  {
   "cell_type": "code",
   "execution_count": null,
   "metadata": {},
   "outputs": [],
   "source": [
    "# Building dataset\n",
    "n_train = 10\n",
    "n_range = 15\n",
    "eps = 0.3\n",
    "\n",
    "train_Xs = [np.asarray([[np.cos(s)*np.cos(t) + eps*(np.random.rand(1)[0]-0.5),np.cos(s)*np.sin(t) + eps*(np.random.rand(1)[0]-0.5),np.sin(s) + eps*(np.random.rand(1)[0] - 0.5)] for t in range(n_range) for s in range(n_range)]) for kk in range(n_train)]\n",
    "train_ys = np.zeros(n_train)\n",
    "train_Xt = [np.asarray([[(2+np.cos(s))*np.cos(t) + eps*(np.random.rand(1)[0]-0.5),(2+np.cos(s))*np.sin(t) + eps*(np.random.rand(1)[0]-0.5),np.sin(s) + eps*(np.random.rand(1)[0] - 0.5)] for t in range(n_range) for s in range(n_range)]) for kk in range(n_train)]\n",
    "train_yt = np.ones(n_train)\n",
    "\n",
    "# Training set\n",
    "train_X = np.concatenate((train_Xs, train_Xt))\n",
    "train_y = np.concatenate((train_ys, train_yt))\n",
    "\n",
    "test_Xs = [np.asarray([[np.cos(s)*np.cos(t) + eps*(np.random.rand(1)[0]-0.5),np.cos(s)*np.sin(t) + eps*(np.random.rand(1)[0]-0.5),np.sin(s) + eps*(np.random.rand(1)[0] - 0.5)] for t in range(n_range) for s in range(n_range)]) for kk in range(n_train)]\n",
    "test_ys = np.zeros(n_train)\n",
    "test_Xt = [np.asarray([[(2+np.cos(s))*np.cos(t) + eps*(np.random.rand(1)[0]-0.5),(2+np.cos(s))*np.sin(t) + eps*(np.random.rand(1)[0]-0.5),np.sin(s) + eps*(np.random.rand(1)[0] - 0.5)] for t in range(n_range) for s in range(n_range)]) for kk in range(n_train)]\n",
    "test_yt = np.ones(n_train)\n",
    "\n",
    "\n",
    "# Test set\n",
    "test_X = np.concatenate((test_Xs, test_Xt))\n",
    "test_y = np.concatenate((test_ys, test_yt))"
   ]
  },
  {
   "cell_type": "code",
   "execution_count": null,
   "metadata": {},
   "outputs": [],
   "source": [
    "# Build persistence diagrams\n",
    "\n",
    "# The homology ranks we choose to consider\n",
    "homology_dimensions = (0, 1, 2)\n",
    "VR = VietorisRipsPersistence(\n",
    "    metric='euclidean', max_edge_length=10, homology_dimensions=homology_dimensions)\n",
    "\n",
    "# List of all the time-ordered persistence diagrams obtained from the list of correlation matrices\n",
    "train_diagrams = VR.fit_transform(train_X)\n",
    "test_diagrams = VR.transform(test_X)"
   ]
  },
  {
   "cell_type": "markdown",
   "metadata": {},
   "source": [
    "## Extract and plot persistent entropies"
   ]
  },
  {
   "cell_type": "code",
   "execution_count": null,
   "metadata": {},
   "outputs": [],
   "source": [
    "# Extract vector features from diagrams: persistence entropy\n",
    "PE = PersistenceEntropy()\n",
    "X_train = PE.fit_transform(train_diagrams)\n",
    "X_test = PE.transform(test_diagrams)"
   ]
  },
  {
   "cell_type": "code",
   "execution_count": null,
   "metadata": {},
   "outputs": [],
   "source": [
    "plot_point_cloud(X_train)"
   ]
  },
  {
   "cell_type": "code",
   "execution_count": null,
   "metadata": {},
   "outputs": [],
   "source": [
    "# Training logistic regression\n",
    "LR = LogisticRegression(solver='lbfgs')\n",
    "LR.fit(X_train, train_y)\n",
    "# Score\n",
    "LR.score(X_test, test_y)"
   ]
  },
  {
   "cell_type": "markdown",
   "metadata": {},
   "source": [
    "## Generating non-orientable surfaces\n",
    "\n",
    "We are going to consider different classical shapes: the real projective space and the Klein bottle.\n",
    "The purpose of the second part of the tutorial is to define shapes via a distance matrix. We also add noise to the distance matrix: the main reason is not to have overlapping points in the persistence diagram.\n",
    "\n",
    "Each of the topological spaces we are going to encounter will be sampled discretely. Afterwards, the Vietoris–Rips technique will be applied to the surface and the persistent homology groups will be computed."
   ]
  },
  {
   "cell_type": "code",
   "execution_count": null,
   "metadata": {
    "scrolled": false
   },
   "outputs": [],
   "source": [
    "# Compute the adjacency matrix of the grid points, with boundaries identified as in the real projective space\n",
    "from sklearn.utils.graph_shortest_path import graph_shortest_path\n",
    "\n",
    "# This functions prepares the grid matrix with boundary identification\n",
    "def make_matrix(rows, cols):\n",
    "    n = rows*cols\n",
    "    M = np.zeros((n,n))\n",
    "    for r in range(rows):\n",
    "        for c in range(cols):\n",
    "            i = r*cols + c\n",
    "            # Two inner diagonals\n",
    "            if c > 0: M[i-1,i] = M[i,i-1] = 1 + 0.15*(np.random.rand(1)[0]-0.5)\n",
    "            # Two outer diagonals\n",
    "            if r > 0: M[i-cols,i] = M[i,i-cols] = 1 + 0.15*(np.random.rand(1)[0]-0.5)\n",
    "            # vertical twisted boundary identification\n",
    "            if c == 0: M[n-i-1,i] = M[i,n-i-1] = 1 + 0.15*(np.random.rand(1)[0]-0.5)\n",
    "            # horizontal twisted boundary identification\n",
    "            if r == 0: M[n-i-1,i] = M[i,n-i-1] = 1 + 0.15*(np.random.rand(1)[0]-0.5)\n",
    "                \n",
    "    return M\n",
    "\n",
    "M = make_matrix(20,20)\n",
    "\n",
    "# Compute the distance matrix of the points over the Klein bottle\n",
    "\n",
    "rp2 = graph_shortest_path(M)\n",
    "\n",
    "# Plot of the distance matrix\n",
    "plot_heatmap(rp2, colorscale='viridis')"
   ]
  },
  {
   "cell_type": "code",
   "execution_count": null,
   "metadata": {},
   "outputs": [],
   "source": [
    "# Compute the adjacency matrix of the grid points, with boundaries identified as in the Klein bottle\n",
    "from sklearn.utils.graph_shortest_path import graph_shortest_path\n",
    "\n",
    "# This functions prepares the grid matrix with boundary identification\n",
    "def make_matrix(rows, cols):\n",
    "    n = rows*cols\n",
    "    M = np.zeros((n,n))\n",
    "    for r in range(rows):\n",
    "        for c in range(cols):\n",
    "            i = r*cols + c\n",
    "            # Two inner diagonals\n",
    "            if c > 0: M[i-1,i] = M[i,i-1] = 1 + 0.15*(np.random.rand(1)[0]-0.5)\n",
    "            # Two outer diagonals\n",
    "            if r > 0: M[i-cols,i] = M[i,i-cols] = 1 + 0.15*(np.random.rand(1)[0]-0.5)\n",
    "            # vertical boundary identification\n",
    "            if c == 0: M[i+cols-1,i] = M[i,i+cols-1] = 1 + 0.15*(np.random.rand(1)[0]-0.5)\n",
    "            # horizontal twisted boundary identification\n",
    "            if r == 0: M[n-i-1,i] = M[i,n-i-1] = 1 + 0.15*(np.random.rand(1)[0]-0.5)\n",
    "                \n",
    "    return M\n",
    "\n",
    "M = make_matrix(20,20)\n",
    "\n",
    "# computing the distance matrix of the points over the Klein bottle\n",
    "\n",
    "klein = graph_shortest_path(M)\n",
    "\n",
    "# Plot of the distance matrix\n",
    "plot_heatmap(klein, colorscale='viridis')"
   ]
  },
  {
   "cell_type": "code",
   "execution_count": null,
   "metadata": {},
   "outputs": [],
   "source": [
    "# Saving the results into an array\n",
    "topological_spaces_mat = np.asarray([rp2, klein])"
   ]
  },
  {
   "cell_type": "markdown",
   "metadata": {},
   "source": [
    "## Computing persistent homology\n",
    "\n",
    "In the next section we will use `giotto-tda` to compute the persistent homology groups of the topological spaces we just constructed."
   ]
  },
  {
   "cell_type": "code",
   "execution_count": null,
   "metadata": {},
   "outputs": [],
   "source": [
    "# the homology ranks we choose to consider\n",
    "homology_dimensions = (0, 1, 2)\n",
    "VR = VietorisRipsPersistence(\n",
    "    metric='precomputed', max_edge_length=np.inf, homology_dimensions=homology_dimensions)\n",
    "\n",
    "# List of all the time-ordered persistence diagrams obtained from the list of correlation matrices\n",
    "diagrams = VR.fit_transform(topological_spaces_mat)"
   ]
  },
  {
   "cell_type": "markdown",
   "metadata": {},
   "source": [
    "## Persistence diagrams\n",
    "\n",
    "The topological information of the point cloud is synthesised in the persistence diagram. The horizontal axis corresponds to the moment in which an homological generator is born, while the vertical axis corresponds to the moments in which an homological generator dies.\n",
    "\n",
    "The generators of the homology groups (at given rank) are colored differently."
   ]
  },
  {
   "cell_type": "code",
   "execution_count": null,
   "metadata": {},
   "outputs": [],
   "source": [
    "# Plotting the persistence diagram of the projective space\n",
    "plot_diagram(diagrams[0])"
   ]
  },
  {
   "cell_type": "code",
   "execution_count": null,
   "metadata": {},
   "outputs": [],
   "source": [
    "# Plotting the persistence diagram of the Klein bottle\n",
    "plot_diagram(diagrams[1])"
   ]
  },
  {
   "cell_type": "markdown",
   "metadata": {},
   "source": [
    "## Conclusion\n",
    "\n",
    "As you can see from the persistence diagrams, all the Betti numbers were found. Some other persistent generators are also appearing, depending on how dense the sampling is and how much noise there is.\n",
    "\n",
    "For example, we see a rather neat persistence diagram over the Klein bottle (we see two persistent generators for $H_1$ and one persistent generator for $H_2$). Notice that all these homology groups are computed over the field $\\mathbb{F}_2$."
   ]
  },
  {
   "cell_type": "code",
   "execution_count": null,
   "metadata": {},
   "outputs": [],
   "source": []
  }
 ],
 "metadata": {
  "kernelspec": {
   "display_name": "Python 3",
   "language": "python",
   "name": "python3"
  },
  "language_info": {
   "codemirror_mode": {
    "name": "ipython",
    "version": 3
   },
   "file_extension": ".py",
   "mimetype": "text/x-python",
   "name": "python",
   "nbconvert_exporter": "python",
   "pygments_lexer": "ipython3",
   "version": "3.8.1"
  }
 },
 "nbformat": 4,
 "nbformat_minor": 4
}<|MERGE_RESOLUTION|>--- conflicted
+++ resolved
@@ -189,13 +189,9 @@
    "cell_type": "markdown",
    "metadata": {},
    "source": [
-<<<<<<< HEAD
-    "## Conclusion of the first part\n",
     "As you can see from the persistence diagrams, all the betti numbers were found. Some other persistent generators are also appearing, depending on how dense the sampling is and how much noise there is. For example, we see a rather neat persistence diagram over the Torus bottle (wesee 2 persistent generators for $H^1$ and 1 persistent generator for $H^2$). Notice though that there are other persistent H1 generators, possibly due to the non-uniform sampling method we used for the torus.\n",
-=======
     "# Conclusion of the first part\n",
     "As you can see from the persistence diagrams, all the betti numbers were found. Some other persistent generators are also appearing, depending on how dense the sampling is and how much noise there is. For example, we see a rather neat persistence diagram over the Torus bottle (we see two persistent generators for $H_1$ and one persistent generator for $H_2$). Notice though that there are other persistent $H_1$ generators, possibly due to the non-uniform sampling method we used for the torus.\n",
->>>>>>> 689a8aac
     "\n",
     "On the other hand, the persistence diagram for the circle is as perfect as it could be: one unique generator of $H_1$ and no other persistent generator, as expected."
    ]
