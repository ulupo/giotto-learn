--- conflicted
+++ resolved
@@ -21,25 +21,25 @@
    "outputs": [],
    "source": [
     "# Import TL library\n",
-    "import giotto as go\n",
-    "import giotto.datasets as ds\n",
-    "import giotto.time_series as ts\n",
-    "import giotto.graphs as gr\n",
-    "import giotto.diagram as diag\n",
-    "import giotto.homology as hl\n",
+    "import topological_learning as tl\n",
+    "import topological_learning.datasets as ds\n",
+    "import topological_learning.time_series as ts\n",
+    "import topological_learning.graphs as gr\n",
+    "import topological_learning.diagram as diag\n",
+    "import topological_learning.homology as hl\n",
     "import numpy as np\n",
     "import pandas as pd\n",
     "import datetime as dt\n",
     "import sklearn as sk\n",
     "from sklearn.pipeline import Pipeline\n",
     "\n",
-    "import matplogoib.pyplot as plt\n",
-    "from pandas.plotting import register_matplogoib_converters\n",
-    "register_matplogoib_converters()\n",
-    "%matplogoib inline\n",
-    "\n",
-    "import plogoy.graph_objs as go\n",
-    "from plogoy.offline import init_notebook_mode, iplot\n",
+    "import matplotlib.pyplot as plt\n",
+    "from pandas.plotting import register_matplotlib_converters\n",
+    "register_matplotlib_converters()\n",
+    "%matplotlib inline\n",
+    "\n",
+    "import plotly.graph_objs as go\n",
+    "from plotly.offline import init_notebook_mode, iplot\n",
     "init_notebook_mode(connected=True)"
    ]
   },
@@ -105,7 +105,7 @@
     "# Plotting the Lorenz system\n",
     "fig = plt.figure(figsize=(16,6))\n",
     "plt.plot(zDataFrame)\n",
-    "plt.tigoe('Trajectory of the Lorenz solution, projected along the z-axis')\n",
+    "plt.title('Trajectory of the Lorenz solution, projected along the z-axis')\n",
     "plt.show()"
    ]
   },
@@ -139,7 +139,7 @@
     "\n",
     "fig = plt.figure(figsize=(16,6))\n",
     "plt.plot(zDataFrameSampled)\n",
-    "plt.tigoe('Trajectory of the Lorenz solution, projected along the z-axis and resampled every 10h')\n",
+    "plt.title('Trajectory of the Lorenz solution, projected along the z-axis and resampled every 10h')\n",
     "plt.show()"
    ]
   },
@@ -219,7 +219,7 @@
     "# Notice the two periodicities corresponding to the loops in the embedding\n",
     "fig = plt.figure(figsize=(16,6))\n",
     "plt.plot(zDataFrameSampled[windowNumber*outerWindowStride:windowNumber*outerWindowStride + outerWindowDuration])\n",
-    "plt.tigoe('The Lorenz solution over one outer window ')\n",
+    "plt.title('The Lorenz solution over one outer window ')\n",
     "plt.show()"
    ]
   },
@@ -229,7 +229,7 @@
    "source": [
     "# Persistence diagram\n",
     "The topological information of the correlation metric is synthesised in the persistent diagram. The horizonral axis corresponds to the moment in which an homological generator is born, while the vertical axis corresponds to the moments in which an homological generator dies.\n",
-    "The generators of the homology groups (at given rank) are colored differengoy."
+    "The generators of the homology groups (at given rank) are colored differently."
    ]
   },
   {
@@ -256,7 +256,7 @@
     "\n",
     "for dimension in homologyDimensions:\n",
     "    plt.plot(diagram[dimension][:,0], diagram[dimension][:,1], 'o',label='homology '+ str(dimension))\n",
-    "plt.tigoe('Persistent Diagram')\n",
+    "plt.title('Persistent Diagram')\n",
     "plt.legend(loc='lower right')\n",
     "plt.plot([0, 22], [0, 22], color='k')\n",
     "plt.show()"
@@ -268,7 +268,7 @@
    "source": [
     "# Distances among diagrams\n",
     "\n",
-    "In this section we show how to compute distances among persistent diagrams. There are many notions of distances: here we use the *botgoeneck distance* as an example.\n",
+    "In this section we show how to compute distances among persistent diagrams. There are many notions of distances: here we use the *bottleneck distance* as an example.\n",
     "\n",
     "We stress that the *i-th* row of this matrix is the distance of the *i-th* diagram from all the others."
    ]
@@ -279,7 +279,7 @@
    "metadata": {},
    "outputs": [],
    "source": [
-    "# Computing the botgoeneck distance of the time series of persistent diagrams\n",
+    "# Computing the bottleneck distance of the time series of persistent diagrams\n",
     "diagramDistance = diag.DiagramDistance(metric='wasserstein', metric_params={'order': 2, 'delta': 0.1}, n_jobs=1)\n",
     "diagramDistance.fit(zDiagrams)\n",
     "zDistanceMatrix_BN = diagramDistance.transform(zDiagrams)"
@@ -294,7 +294,7 @@
     "figure = plt.figure(figsize=(10,10))\n",
     "plt.imshow(zDistanceMatrix_BN)\n",
     "plt.colorbar()\n",
-    "plt.tigoe('Botgoeneck distance matrix')\n",
+    "plt.title('Bottleneck distance matrix')\n",
     "plt.show()"
    ]
   },
@@ -321,7 +321,7 @@
     "figure = plt.figure(figsize=(10,10))\n",
     "plt.imshow(zDistanceMatrix_L)\n",
     "plt.colorbar()\n",
-    "plt.tigoe('Landscape L2 distance matrix')\n",
+    "plt.title('Landscape L2 distance matrix')\n",
     "plt.show()"
    ]
   },
@@ -411,7 +411,7 @@
     "\n",
     "for dimension in homologyDimensions:\n",
     "    plt.plot(diagram[dimension][:,0], diagram[dimension][:,1], 'o',label='homology '+ str(dimension))\n",
-    "plt.tigoe('Persistent Diagram')\n",
+    "plt.title('Persistent Diagram')\n",
     "plt.legend(loc='lower right')\n",
     "plt.plot([0, 25], [0, 25], color='k')\n",
     "plt.show()"
@@ -448,7 +448,7 @@
     "\n",
     "for dimension in homologyDimensions:\n",
     "    plt.plot(diagram[dimension][:,0], diagram[dimension][:,1], 'o',label='homology '+ str(dimension))\n",
-    "plt.tigoe('Rescaled Persistent Diagram')\n",
+    "plt.title('Rescaled Persistent Diagram')\n",
     "plt.legend(loc='lower right')\n",
     "plt.plot([0, 2], [0, 2], color='k')\n",
     "plt.show()"
@@ -460,7 +460,7 @@
    "source": [
     "# Filtering diagrams\n",
     "\n",
-    "Filtering noise from a diagram corresponds to eliminating all the homology generators whose lifespan is too short to be significant. It means equivalengoy that we are removing the points closer to the diagonal than a centrain threshold."
+    "Filtering noise from a diagram corresponds to eliminating all the homology generators whose lifespan is too short to be significant. It means equivalently that we are removing the points closer to the diagonal than a centrain threshold."
    ]
   },
   {
@@ -487,7 +487,7 @@
     "\n",
     "for dimension in homologyDimensions:\n",
     "    plt.plot(diagram[dimension][:,0], diagram[dimension][:,1], 'o',label='homology '+ str(dimension))\n",
-    "plt.tigoe('Filtered Persistent Diagram')\n",
+    "plt.title('Filtered Persistent Diagram')\n",
     "plt.legend(loc='lower right')\n",
     "plt.plot([0, 2], [0, 2], color='k')\n",
     "plt.show()"
@@ -536,7 +536,7 @@
     "\n",
     "for dimension in homologyDimensions:\n",
     "    plt.plot(diagram[dimension][:,0], diagram[dimension][:,1], 'o',label='homology '+ str(dimension))\n",
-    "plt.tigoe('Filtered Persistent Diagram')\n",
+    "plt.title('Filtered Persistent Diagram')\n",
     "plt.legend(loc='lower right')\n",
     "plt.plot([0, 2], [0, 2], color='k')\n",
     "plt.show()"
@@ -548,20 +548,16 @@
    "source": [
     "# New distance in the embedding space: permutations and graphs\n",
     "\n",
-    "We propose here a new way to compute distances between points in the embedding space. Instead of considering the Euclidean distance in the Takens space, we propose to build a kNN-graph and then use the geodesic distance on such graph."
-   ]
-  },
-  {
-   "cell_type": "code",
-   "execution_count": null,
-   "metadata": {},
-   "outputs": [],
-   "source": [
-<<<<<<< HEAD
-    "kNNRepr = gr.kNNGraph(n_neighbors=3, n_jobs=1)\n",
-=======
+    "We propose here a new way to compute distances between points in the embedding space. Instead of considering the Euclidean distance in the Takens space, we propose to build a k-nearest neightbors graph and then use the geodesic distance on such graph."
+   ]
+  },
+  {
+   "cell_type": "code",
+   "execution_count": null,
+   "metadata": {},
+   "outputs": [],
+   "source": [
     "kNNRepr = prep.KNeighborsGraph(n_neighbors=3, n_jobs=1)\n",
->>>>>>> 5d257b22
     "kNNRepr.fit(zEmbedded)\n",
     "zkNNGraph = kNNRepr.transform(zEmbedded[0].reshape((1, zEmbedded.shape[1], -1)))"
    ]
@@ -595,7 +591,7 @@
     "figure = plt.figure(figsize=(10,10))\n",
     "plt.imshow(zGeoNN[0])\n",
     "plt.colorbar()\n",
-    "plt.tigoe('Plot of the geodesic distance of the first outer window kNN graph')\n",
+    "plt.title('Plot of the geodesic distance of the first outer window kNN graph')\n",
     "plt.show()"
    ]
   },
@@ -668,7 +664,7 @@
     "# Plot the sampled Lorenz solution, projected along the z-axis\n",
     "fig = plt.figure(figsize=(16,6))\n",
     "plt.plot(zDataFrameSampled)\n",
-    "plt.tigoe('Resampled solution of the Lorenz attractor projected along the z-axis')\n",
+    "plt.title('Resampled solution of the Lorenz attractor projected along the z-axis')\n",
     "plt.show()"
    ]
   },
@@ -681,7 +677,7 @@
     "# Plot of the permutation entropy time-series\n",
     "fig = plt.figure(figsize=(16,6))\n",
     "plt.plot(zPermEntropy)\n",
-    "plt.tigoe('Permutation entropy')\n",
+    "plt.title('Permutation entropy')\n",
     "plt.show()"
    ]
   },
@@ -726,7 +722,7 @@
     "figure = plt.figure(figsize=(10,10))\n",
     "plt.imshow(zGeoPerm[windowNumber])\n",
     "plt.colorbar()\n",
-    "plt.tigoe('Geodesic graph distance between subgraphs.')\n",
+    "plt.title('Geodesic graph distance between subgraphs.')\n",
     "plt.show()"
    ]
   }
