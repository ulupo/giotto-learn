--- conflicted
+++ resolved
@@ -6,13 +6,9 @@
    "source": [
     "# Topological feature extraction using VietorisRipsPersistence and PersistenceEntropy\n",
     "\n",
-<<<<<<< HEAD
-    "In this notebook, we showcase the ease of use of one of the core components of `giotto-tda`: VietorisRipsPersistence, alongwith vectorisation methods. We first list steps in a typical, topological-feature extraction routine and then show to encapsulate them with a standard `scikit-learn`–like pipeline.\n",
+    "In this notebook, we showcase the ease of use of one of the core components of `giotto-tda`: `VietorisRipsPersistence`, along with vectorisation methods. We first list steps in a typical, topological-feature extraction routine and then show to encapsulate them with a standard `scikit-learn`–like pipeline.\n",
     "\n",
     "If you are looking at the static version in the documentation, try it out on [github](https://github.com/giotto-ai/giotto-tda/blob/master/examples/vietoris_rips_quickstart.ipynb) for full interactivity."
-=======
-    "In this notebook, we showcase the ease of use of one of the core components of `giotto-tda`: `VietorisRipsPersistence`, along with vectorisation methods. We first list steps in a typical, topological-feature extraction routine and then show to encapsulate them with a standard `scikit-learn`–like pipeline."
->>>>>>> fd0750fb
    ]
   },
   {
