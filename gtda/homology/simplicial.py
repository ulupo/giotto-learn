"""Persistent homology on point clouds or finite metric spaces."""
# License: GNU AGPLv3

from numbers import Real
from types import FunctionType

import numpy as np
from joblib import Parallel, delayed
from pyflagser import flagser_weighted
from scipy.sparse import coo_matrix
from scipy.spatial import Delaunay
from sklearn.base import BaseEstimator, TransformerMixin
from sklearn.metrics.pairwise import pairwise_distances
from sklearn.utils.validation import check_is_fitted

from ._utils import _postprocess_diagrams
from ..base import PlotterMixin
from ..externals.python import ripser, SparseRipsComplex, CechComplex
from ..plotting import plot_diagram
from ..utils._docs import adapt_fit_transform_docs
from ..utils.intervals import Interval
from ..utils.validation import validate_params, check_point_clouds


@adapt_fit_transform_docs
class VietorisRipsPersistence(BaseEstimator, TransformerMixin, PlotterMixin):
    """:ref:`Persistence diagrams <persistence_diagram>` resulting from
    :ref:`Vietoris–Rips filtrations
    <vietoris-rips_complex_and_vietoris-rips_persistence>`.

    Given a :ref:`point cloud <finite_metric_spaces_and_point_clouds>` in
    Euclidean space, or an abstract :ref:`metric space
    <finite_metric_spaces_and_point_clouds>` encoded by a distance matrix,
    information about the appearance and disappearance of topological features
    (technically, :ref:`homology classes <homology_and_cohomology>`) of various
    dimensions and at different scales is summarised in the corresponding
    persistence diagram.

    **Important notes**:

        - Persistence diagrams produced by this class must be interpreted with
          care due to the presence of padding triples which carry no
          information. See :meth:`transform` for additional information.
        - In homology dimension 0, :meth:`transform` automatically removes one
          birth-death pair whose death equals ``numpy.inf``.

    Parameters
    ----------
    metric : string or callable, optional, default: ``'euclidean'``
        If set to ``'precomputed'``, input data is to be interpreted as a
        collection of distance matrices or of adjacency matrices of weighted
        undirected graphs. Otherwise, input data is to be interpreted as a
        collection of point clouds (i.e. feature arrays), and `metric`
        determines a rule with which to calculate distances between pairs of
        points (i.e. row vectors). If `metric` is a string, it must be one of
        the options allowed by :func:`scipy.spatial.distance.pdist` for its
        metric parameter, or a metric listed in
        :obj:`sklearn.pairwise.PAIRWISE_DISTANCE_FUNCTIONS`, including
        ``'euclidean'``, ``'manhattan'`` or ``'cosine'``. If `metric` is a
        callable, it should take pairs of vectors (1D arrays) as input and, for
        each two vectors in a pair, it should return a scalar indicating the
        distance/dissimilarity between them.

    homology_dimensions : list or tuple, optional, default: ``(0, 1)``
        Dimensions (non-negative integers) of the topological features to be
        detected.

    coeff : int prime, optional, default: ``2``
        Compute homology with coefficients in the prime field
        :math:`\\mathbb{F}_p = \\{ 0, \\ldots, p - 1 \\}` where :math:`p`
        equals `coeff`.

    max_edge_length : float, optional, default: ``numpy.inf``
        Maximum value of the Vietoris–Rips filtration parameter. Points whose
        distance is greater than this value will never be connected by an edge,
        and topological features at scales larger than this value will not be
        detected.

    infinity_values : float or None, default: ``None``
        Which death value to assign to features which are still alive at
        filtration value `max_edge_length`. ``None`` means that this death
        value is declared to be equal to `max_edge_length`.

    n_jobs : int or None, optional, default: ``None``
        The number of jobs to use for the computation. ``None`` means 1 unless
        in a :obj:`joblib.parallel_backend` context. ``-1`` means using all
        processors.

    Attributes
    ----------
    infinity_values_ : float
        Effective death value to assign to features which are still alive at
        filtration value `max_edge_length`.

    See also
    --------
    FlagserPersistence, SparseRipsPersistence, WeakAlphaPersistence, \
    EuclideanCechPersistence, ConsistentRescaling, ConsecutiveRescaling

    Notes
    -----
    `Ripser <https://github.com/Ripser/ripser>`_ is used as a C++ backend for
    computing Vietoris–Rips persistent homology. Python bindings were modified
    for performance from the `ripser.py
    <https://github.com/scikit-tda/ripser.py>`_ package.

    References
    ----------
    [1] U. Bauer, "Ripser: efficient computation of Vietoris–Rips persistence \
        barcodes", 2019; `arXiv:1908.02518 \
        <https://arxiv.org/abs/1908.02518>`_.

    """

    _hyperparameters = {
        'metric': {'type': (str, FunctionType)},
        'homology_dimensions': {
            'type': (list, tuple),
            'of': {'type': int, 'in': Interval(0, np.inf, closed='left')}
            },
        'coeff': {'type': int, 'in': Interval(2, np.inf, closed='left')},
        'max_edge_length': {'type': Real},
        'infinity_values': {'type': (Real, type(None))}
        }

    def __init__(self, metric='euclidean', homology_dimensions=(0, 1),
                 coeff=2, max_edge_length=np.inf, infinity_values=None,
                 n_jobs=None):
        self.metric = metric
        self.homology_dimensions = homology_dimensions
        self.coeff = coeff
        self.max_edge_length = max_edge_length
        self.infinity_values = infinity_values
        self.n_jobs = n_jobs

    def _ripser_diagram(self, X):
        Xdgms = ripser(X, maxdim=self._max_homology_dimension,
                       thresh=self.max_edge_length, coeff=self.coeff,
                       metric=self.metric)['dgms']

<<<<<<< HEAD
=======
        if 0 in self._homology_dimensions:
            Xdgms[0] = Xdgms[0][:-1, :]  # Remove one infinite bar in degree 0

>>>>>>> 60eaa0fb
        return Xdgms

    def fit(self, X, y=None):
        """Calculate :attr:`infinity_values_`. Then, return the estimator.

        This method is here to implement the usual scikit-learn API and hence
        work in pipelines.

        Parameters
        ----------
        X : ndarray or list of length n_samples
            Input data representing a collection of point clouds if `metric`
            was not set to ``'precomputed'``, and of distance matrices or
            adjacency matrices of weighted undirected graphs otherwise. Can be
            either a 3D ndarray whose zeroth dimension has size ``n_samples``,
            or a list containing ``n_samples`` 2D ndarrays/sparse matrices.
            Point cloud arrays have shape ``(n_points, n_dimensions)``, and if
            `X` is a list these shapes can vary between point clouds. If
            `metric` was set to ``'precomputed'``, then:

                - if entries of `X` are dense, only their upper diagonal
                  portions (including the diagonal) are considered;
                - if entries of `X` are sparse, they do not need to be upper
                  diagonal or symmetric, but correct results can only be
                  guaranteed when only one between entry (i, j) and entry
                  (j, i) is stored, or both are stored but they are equal.
                - entries of `X` should be compatible with a filtration, i.e.
                  the value at index (i, j) should be no smaller than the
                  values at diagonal indices (i, i) and (j, j).

        y : None
            There is no need for a target in a transformer, yet the pipeline
            API requires this parameter.

        Returns
        -------
        self : object

        """
        validate_params(
            self.get_params(), self._hyperparameters, exclude=['n_jobs'])
        self._is_precomputed = self.metric == 'precomputed'
        check_point_clouds(X, accept_sparse=True,
                           distance_matrices=self._is_precomputed)

        if self.infinity_values is None:
            self.infinity_values_ = self.max_edge_length
        else:
            self.infinity_values_ = self.infinity_values

        self._homology_dimensions = sorted(self.homology_dimensions)
        self._max_homology_dimension = self._homology_dimensions[-1]

        return self

    def transform(self, X, y=None):
        """For each point cloud or distance matrix in `X`, compute the
        relevant persistence diagram as an array of triples [b, d, q]. Each
        triple represents a persistent topological feature in dimension q
        (belonging to `homology_dimensions`) which is born at b and dies at d.
        Only triples in which b < d are meaningful. Triples in which b and d
        are equal ("diagonal elements") may be artificially introduced during
        the computation for padding purposes, since the number of non-trivial
        persistent topological features is typically not constant across
        samples. They carry no information and hence should be effectively
        ignored by any further computation.

        Parameters
        ----------
        X : ndarray or list of length n_samples
            Input data representing a collection of point clouds if `metric`
            was not set to ``'precomputed'``, and of distance matrices or
            adjacency matrices of weighted undirected graphs otherwise. Can be
            either a 3D ndarray whose zeroth dimension has size ``n_samples``,
            or a list containing ``n_samples`` 2D ndarrays/sparse matrices.
            Point cloud arrays have shape ``(n_points, n_dimensions)``, and if
            `X` is a list these shapes can vary between point clouds. If
            `metric` was set to ``'precomputed'``, then:

                - if entries of `X` are dense, only their upper diagonal
                  portions (including the diagonal) are considered;
                - if entries of `X` are sparse, they do not need to be upper
                  diagonal or symmetric, but correct results can only be
                  guaranteed when only one between entry (i, j) and entry
                  (j, i) is stored, or both are stored but they are equal.
                - entries of `X` should be compatible with a filtration, i.e.
                  the value at index (i, j) should be no smaller than the
                  values at diagonal indices (i, i) and (j, j).

        y : None
            There is no need for a target in a transformer, yet the pipeline
            API requires this parameter.

        Returns
        -------
        Xt : ndarray of shape (n_samples, n_features, 3)
            Array of persistence diagrams computed from the feature arrays or
            distance matrices in `X`. ``n_features`` equals
            :math:`\\sum_q n_q`, where :math:`n_q` is the maximum number of
            topological features in dimension :math:`q` across all samples in
            `X`.

        """
        check_is_fitted(self)
        X = check_point_clouds(X, accept_sparse=True,
                               distance_matrices=self._is_precomputed)

        Xt = Parallel(n_jobs=self.n_jobs)(
            delayed(self._ripser_diagram)(x) for x in X)

        Xt = _postprocess_diagrams(Xt, "ripser", self._homology_dimensions,
                                   self.infinity_values_)
        return Xt

    @staticmethod
    def plot(Xt, sample=0, homology_dimensions=None, plotly_params=None):
        """Plot a sample from a collection of persistence diagrams, with
        homology in multiple dimensions.

        Parameters
        ----------
        Xt : ndarray of shape (n_samples, n_features, 3)
            Collection of persistence diagrams, such as returned by
            :meth:`transform`.

        sample : int, optional, default: ``0``
            Index of the sample in `Xt` to be plotted.

        homology_dimensions : list, tuple or None, optional, default: ``None``
            Which homology dimensions to include in the plot. ``None`` means
            plotting all dimensions present in ``Xt[sample]``.

        plotly_params : dict or None, optional, default: ``None``
            Custom parameters to configure the plotly figure. Allowed keys are
            ``"traces"`` and ``"layout"``, and the corresponding values should
            be dictionaries containing keyword arguments as would be fed to the
            :meth:`update_traces` and :meth:`update_layout` methods of
            :class:`plotly.graph_objects.Figure`.

        Returns
        -------
        fig : :class:`plotly.graph_objects.Figure` object
            Plotly figure.

        """
        return plot_diagram(
            Xt[sample], homology_dimensions=homology_dimensions,
            plotly_params=plotly_params
            )


@adapt_fit_transform_docs
class SparseRipsPersistence(BaseEstimator, TransformerMixin, PlotterMixin):
    """:ref:`Persistence diagrams <persistence_diagram>` resulting from
    :ref:`Sparse Vietoris–Rips filtrations
    <vietoris-rips_complex_and_vietoris-rips_persistence>`.

    Given a :ref:`point cloud <finite_metric_spaces_and_point_clouds>` in
    Euclidean space, or an abstract :ref:`metric space
    <finite_metric_spaces_and_point_clouds>` encoded by a distance matrix,
    information about the appearance and disappearance of topological features
    (technically, :ref:`homology classes <homology_and_cohomology>`) of various
    dimensions and at different scales is summarised in the corresponding
    persistence diagram.

    **Important notes**:

        - Persistence diagrams produced by this class must be interpreted with
          care due to the presence of padding triples which carry no
          information. See :meth:`transform` for additional information.
        - In homology dimension 0, :meth:`transform` automatically removes one
          birth-death pair whose death equals ``numpy.inf``.

    Parameters
    ----------
    metric : string or callable, optional, default: ``'euclidean'``
        If set to ``'precomputed'``, input data is to be interpreted as a
        collection of distance matrices. Otherwise, input data is to be
        interpreted as a collection of point clouds (i.e. feature arrays), and
        `metric` determines a rule with which to calculate distances between
        pairs of instances (i.e. rows) in these arrays. If `metric` is a
        string, it must be one of the options allowed by
        :func:`scipy.spatial.distance.pdist` for its metric parameter, or a
        metric listed in :obj:`sklearn.pairwise.PAIRWISE_DISTANCE_FUNCTIONS`,
        including "euclidean", "manhattan", or "cosine". If `metric` is a
        callable, it is called on each pair of instances and the resulting
        value recorded. The callable should take two arrays from the entry in
        `X` as input, and return a value indicating the distance between them.

    homology_dimensions : list or tuple, optional, default: ``(0, 1)``
        Dimensions (non-negative integers) of the topological features to be
        detected.

    coeff : int prime, optional, default: ``2``
        Compute homology with coefficients in the prime field
        :math:`\\mathbb{F}_p = \\{ 0, \\ldots, p - 1 \\}` where :math:`p`
        equals `coeff`.

    epsilon : float between 0. and 1., optional, default: ``0.1``
        Parameter controlling the approximation to the exact Vietoris–Rips
        filtration. If set to `0.`, :class:`SparseRipsPersistence` leads to the
        same results as :class:`VietorisRipsPersistence` but is slower.

    max_edge_length : float, optional, default: ``numpy.inf``
        Maximum value of the Sparse Rips filtration parameter. Points whose
        distance is greater than this value will never be connected by an edge,
        and topological features at scales larger than this value will not be
        detected.

    infinity_values : float or None, default : ``None``
        Which death value to assign to features which are still alive at
        filtration value `max_edge_length`. ``None`` means that this death
        value is declared to be equal to `max_edge_length`.

    n_jobs : int or None, optional, default: ``None``
        The number of jobs to use for the computation. ``None`` means 1 unless
        in a :obj:`joblib.parallel_backend` context. ``-1`` means using all
        processors.

    Attributes
    ----------
    infinity_values_ : float
        Effective death value to assign to features which are still alive at
        filtration value `max_edge_length`. Set in :meth:`fit`.

    See also
    --------
    VietorisRipsPersistence, FlagserPersistence, WeakAlphaPersistence, \
    EuclideanCechPersistence, ConsistentRescaling, ConsecutiveRescaling

    Notes
    -----
    `GUDHI <https://github.com/GUDHI/gudhi-devel>`_ is used as a C++ backend
    for computing sparse Vietoris–Rips persistent homology. Python bindings
    were modified for performance.

    References
    ----------
    [1] C. Maria, "Persistent Cohomology", 2020; `GUDHI User and Reference \
        Manual <http://gudhi.gforge.inria.fr/doc/3.1.0/group__persistent_\
        cohomology.html>`_.

    """

    _hyperparameters = {
        'metric': {'type': (str, FunctionType)},
        'homology_dimensions': {
            'type': (list, tuple),
            'of': {'type': int, 'in': Interval(0, np.inf, closed='left')}
            },
        'coeff': {'type': int, 'in': Interval(2, np.inf, closed='left')},
        'epsilon': {'type': Real, 'in': Interval(0, 1, closed='both')},
        'max_edge_length': {'type': Real},
        'infinity_values': {'type': (Real, type(None))}
        }

    def __init__(self, metric='euclidean', homology_dimensions=(0, 1),
                 coeff=2, epsilon=0.1, max_edge_length=np.inf,
                 infinity_values=None, n_jobs=None):
        self.metric = metric
        self.homology_dimensions = homology_dimensions
        self.coeff = coeff
        self.epsilon = epsilon
        self.max_edge_length = max_edge_length
        self.infinity_values = infinity_values
        self.n_jobs = n_jobs

    def _gudhi_diagram(self, X):
        Xdgm = pairwise_distances(X, metric=self.metric)
        sparse_rips_complex = SparseRipsComplex(
            distance_matrix=Xdgm, max_edge_length=self.max_edge_length,
            sparse=self.epsilon
            )
        simplex_tree = sparse_rips_complex.create_simplex_tree(
<<<<<<< HEAD
            max_dimension=max(self._homology_dimensions) + 1
            )
        Xdgm = simplex_tree.persistence(
            homology_coeff_field=self.coeff, min_persistence=0
            )
=======
            max_dimension=max(self._homology_dimensions) + 1)
        Xdgms = simplex_tree.persistence(
            homology_coeff_field=self.coeff, min_persistence=0)

        # Separate diagrams by homology dimensions
        Xdgms = {dim: np.array([Xdgms[i][1] for i in range(len(Xdgms))
                                if Xdgms[i][0] == dim]).reshape((-1, 2))
                 for dim in self.homology_dimensions}

        if 0 in self._homology_dimensions:
            Xdgms[0] = Xdgms[0][1:, :]  # Remove one infinite bar in degree 0
>>>>>>> 60eaa0fb

        return Xdgm

    def fit(self, X, y=None):
        """Calculate :attr:`infinity_values_`. Then, return the estimator.

        This method is here to implement the usual scikit-learn API and hence
        work in pipelines.

        Parameters
        ----------
        X : ndarray or list of length n_samples
            Input data representing a collection of point clouds if `metric`
            was not set to ``'precomputed'``, and of distance matrices
            otherwise. Can be either a 3D ndarray whose zeroth dimension has
            size ``n_samples``, or a list containing ``n_samples`` 2D ndarrays.
            Point cloud arrays have shape ``(n_points, n_dimensions)``, and if
            `X` is a list these shapes can vary between point clouds. If
            `metric` was set to ``'precomputed'``, each entry of `X` should be
            compatible with a filtration, i.e. the value at index (i, j) should
            be no smaller than the values at diagonal indices (i, i) and
            (j, j).

        y : None
            There is no need for a target in a transformer, yet the pipeline
            API requires this parameter.

        Returns
        -------
        self : object

        """
        validate_params(
            self.get_params(), self._hyperparameters, exclude=['n_jobs'])
        self._is_precomputed = self.metric == 'precomputed'
        check_point_clouds(X, accept_sparse=True,
                           distance_matrices=self._is_precomputed)

        if self.infinity_values is None:
            self.infinity_values_ = self.max_edge_length
        else:
            self.infinity_values_ = self.infinity_values

        self._homology_dimensions = sorted(self.homology_dimensions)
        self._max_homology_dimension = self._homology_dimensions[-1]
        return self

    def transform(self, X, y=None):
        """For each point cloud or distance matrix in `X`, compute the
        relevant persistence diagram as an array of triples [b, d, q]. Each
        triple represents a persistent topological feature in dimension q
        (belonging to `homology_dimensions`) which is born at b and dies at d.
        Only triples in which b < d are meaningful. Triples in which b and d
        are equal ("diagonal elements") may be artificially introduced during
        the computation for padding purposes, since the number of non-trivial
        persistent topological features is typically not constant across
        samples. They carry no information and hence should be effectively
        ignored by any further computation.

        Parameters
        ----------
        X : ndarray or list of length n_samples
            Input data representing a collection of point clouds if `metric`
            was not set to ``'precomputed'``, and of distance matrices
            otherwise. Can be either a 3D ndarray whose zeroth dimension has
            size ``n_samples``, or a list containing ``n_samples`` 2D ndarrays.
            Point cloud arrays have shape ``(n_points, n_dimensions)``, and if
            `X` is a list these shapes can vary between point clouds. If
            `metric` was set to ``'precomputed'``, each entry of `X` should be
            compatible with a filtration, i.e. the value at index (i, j) should
            be no smaller than the values at diagonal indices (i, i) and
            (j, j).

        y : None
            There is no need for a target in a transformer, yet the pipeline
            API requires this parameter.

        Returns
        -------
        Xt : ndarray of shape (n_samples, n_features, 3)
            Array of persistence diagrams computed from the feature arrays or
            distance matrices in `X`. ``n_features`` equals
            :math:`\\sum_q n_q`, where :math:`n_q` is the maximum number of
            topological features in dimension :math:`q` across all samples in
            `X`.

        """
        check_is_fitted(self)
        X = check_point_clouds(X, accept_sparse=True,
                               distance_matrices=self._is_precomputed)

        Xt = Parallel(n_jobs=self.n_jobs)(
            delayed(self._gudhi_diagram)(x) for x in X)

        Xt = _postprocess_diagrams(Xt, "gudhi", self._homology_dimensions,
                                   self.infinity_values_)
        return Xt

    @staticmethod
    def plot(Xt, sample=0, homology_dimensions=None, plotly_params=None):
        """Plot a sample from a collection of persistence diagrams, with
        homology in multiple dimensions.

        Parameters
        ----------
        Xt : ndarray of shape (n_samples, n_features, 3)
            Collection of persistence diagrams, such as returned by
            :meth:`transform`.

        sample : int, optional, default: ``0``
            Index of the sample in `Xt` to be plotted.

        homology_dimensions : list, tuple or None, optional, default: ``None``
            Which homology dimensions to include in the plot. ``None`` means
            plotting all dimensions present in ``Xt[sample]``.

        plotly_params : dict or None, optional, default: ``None``
            Custom parameters to configure the plotly figure. Allowed keys are
            ``"traces"`` and ``"layout"``, and the corresponding values should
            be dictionaries containing keyword arguments as would be fed to the
            :meth:`update_traces` and :meth:`update_layout` methods of
            :class:`plotly.graph_objects.Figure`.

        Returns
        -------
        fig : :class:`plotly.graph_objects.Figure` object
            Plotly figure.

        """
        return plot_diagram(
            Xt[sample], homology_dimensions=homology_dimensions,
            plotly_params=plotly_params
            )


@adapt_fit_transform_docs
class WeakAlphaPersistence(BaseEstimator, TransformerMixin, PlotterMixin):
    """:ref:`Persistence diagrams <persistence_diagram>` resulting from
    :ref:`weak alpha filtrations <TODO>`.

    Given a :ref:`point cloud <finite_metric_spaces_and_point_clouds>` in
    Euclidean space, information about the appearance and disappearance of
    topological features (technically, :ref:`homology classes
    <homology_and_cohomology>`) of various dimension and at different scales is
    summarised in the corresponding persistence diagram.

    The weak alpha filtration of a point cloud is defined to be the
    :ref:`Vietoris–Rips filtration
    <vietoris-rips_complex_and_vietoris-rips_persistence>` of the sparse matrix
    of Euclidean distances between neighbouring vertices in the Delaunay
    triangulation of the point cloud. In low dimensions, computing the
    persistent homology of this filtration can be much faster than computing
    Vietoris–Rips persistent homology via :class:`VietorisRipsPersistence`.


    **Important notes**:

        - Persistence diagrams produced by this class must be interpreted with
          care due to the presence of padding triples which carry no
          information. See :meth:`transform` for additional information.
        - In homology dimension 0, :meth:`transform` automatically removes one
          birth-death pair whose death equals ``numpy.inf``.

    Parameters
    ----------
    homology_dimensions : list or tuple, optional, default: ``(0, 1)``
        Dimensions (non-negative integers) of the topological features to be
        detected.

    coeff : int prime, optional, default: ``2``
        Compute homology with coefficients in the prime field
        :math:`\\mathbb{F}_p = \\{ 0, \\ldots, p - 1 \\}` where :math:`p`
        equals `coeff`.

    max_edge_length : float, optional, default: ``numpy.inf``
        Maximum value of the Vietoris–Rips filtration parameter. Points whose
        distance is greater than this value will never be connected by an edge,
        and topological features at scales larger than this value will not be
        detected.

    infinity_values : float or None, default: ``None``
        Which death value to assign to features which are still alive at
        filtration value `max_edge_length`. ``None`` means that this death
        value is declared to be equal to `max_edge_length`.

    n_jobs : int or None, optional, default: ``None``
        The number of jobs to use for the computation. ``None`` means 1 unless
        in a :obj:`joblib.parallel_backend` context. ``-1`` means using all
        processors.

    Attributes
    ----------
    infinity_values_ : float
        Effective death value to assign to features which are still alive at
        filtration value `max_edge_length`.

    See also
    --------
    VietorisRipsPersistence, FlagserPersistence, SparseRipsPersistence, \
    EuclideanCechPersistence

    Notes
    -----
    Delaunay triangulation are computed by :class:`scipy.spatial.Delaunay`.
    Ripser <https://github.com/Ripser/ripser>`_ is used as a C++ backend for
    computing Vietoris–Rips persistent homology. Python bindings were modified
    for performance from the `ripser.py
    <https://github.com/scikit-tda/ripser.py>`_ package.

    References
    ----------
    [1] U. Bauer, "Ripser: efficient computation of Vietoris–Rips persistence \
        barcodes", 2019; `arXiv:1908.02518 \
        <https://arxiv.org/abs/1908.02518>`_.

    """

    _hyperparameters = {
        'homology_dimensions': {
            'type': (list, tuple),
            'of': {'type': int, 'in': Interval(0, np.inf, closed='left')}
            },
        'coeff': {'type': int, 'in': Interval(2, np.inf, closed='left')},
        'max_edge_length': {'type': Real},
        'infinity_values': {'type': (Real, type(None))}
        }

    def __init__(self, homology_dimensions=(0, 1), coeff=2,
                 max_edge_length=np.inf, infinity_values=None, n_jobs=None):
        self.homology_dimensions = homology_dimensions
        self.coeff = coeff
        self.max_edge_length = max_edge_length
        self.infinity_values = infinity_values
        self.n_jobs = n_jobs

    def _weak_alpha_diagram(self, X):
        # `indices` will serve as the array of column indices
        indptr, indices = Delaunay(X).vertex_neighbor_vertices

        # Compute the array of row indices
        row = np.zeros_like(indices)
        row[indptr[1:-1]] = 1
        np.cumsum(row, out=row)

        # We only need the upper diagonal
        mask = indices > row
        row, col = row[mask], indices[mask]
        dists = np.linalg.norm(X[row] - X[col], axis=1)
        # Note: passing the shape explicitly should not be needed in more
        # recent versions of C++ ripser
        n_points = len(X)
        dm = coo_matrix((dists, (row, col)), shape=(n_points, n_points))

        Xdgms = ripser(dm, maxdim=self._max_homology_dimension,
                       thresh=self.max_edge_length, coeff=self.coeff,
                       metric='precomputed')['dgms']

        return Xdgms

    def fit(self, X, y=None):
        """Calculate :attr:`infinity_values_`. Then, return the estimator.

        This method is here to implement the usual scikit-learn API and hence
        work in pipelines.

        Parameters
        ----------
        X : ndarray or list of length n_samples
            Input data representing a collection of point clouds. Can be either
            a 3D ndarray whose zeroth dimension has size ``n_samples``, or a
            list containing ``n_samples`` 2D ndarrays. Point cloud arrays have
            shape ``(n_points, n_dimensions)``, and if `X` is a list these
            shapes can vary between point clouds.

        y : None
            There is no need for a target in a transformer, yet the pipeline
            API requires this parameter.

        Returns
        -------
        self : object

        """
        validate_params(
            self.get_params(), self._hyperparameters, exclude=['n_jobs'])
        check_point_clouds(X)

        if self.infinity_values is None:
            self.infinity_values_ = self.max_edge_length
        else:
            self.infinity_values_ = self.infinity_values

        self._homology_dimensions = sorted(self.homology_dimensions)
        self._max_homology_dimension = self._homology_dimensions[-1]

        return self

    def transform(self, X, y=None):
        """For each point cloud in `X`, compute the relevant persistence
        diagram as an array of triples [b, d, q]. Each triple represents a
        persistent topological feature in dimension q (belonging to
        `homology_dimensions`) which is born at b and dies at d. Only triples
        in which b < d are meaningful. Triples in which b and d are equal
        ("diagonal elements") may be artificially introduced during the
        computation for padding purposes, since the number of non-trivial
        persistent topological features is typically not constant across
        samples. They carry no information and hence should be effectively
        ignored by any further computation.

        Parameters
        ----------
        X : ndarray or list of length n_samples
            Input data representing a collection of point clouds. Can be either
            a 3D ndarray whose zeroth dimension has size ``n_samples``, or a
            list containing ``n_samples`` 2D ndarrays. Point cloud arrays have
            shape ``(n_points, n_dimensions)``, and if `X` is a list these
            shapes can vary between point clouds.

        y : None
            There is no need for a target in a transformer, yet the pipeline
            API requires this parameter.

        Returns
        -------
        Xt : ndarray of shape (n_samples, n_features, 3)
            Array of persistence diagrams computed from the feature arrays or
            distance matrices in `X`. ``n_features`` equals
            :math:`\\sum_q n_q`, where :math:`n_q` is the maximum number of
            topological features in dimension :math:`q` across all samples in
            `X`.

        """
        check_is_fitted(self)
        X = check_point_clouds(X)

        Xt = Parallel(n_jobs=self.n_jobs)(
            delayed(self._weak_alpha_diagram)(x) for x in X)

        Xt = _postprocess_diagrams(Xt, "ripser", self._homology_dimensions,
                                   self.infinity_values_)
        return Xt

    @staticmethod
    def plot(Xt, sample=0, homology_dimensions=None, plotly_params=None):
        """Plot a sample from a collection of persistence diagrams, with
        homology in multiple dimensions.

        Parameters
        ----------
        Xt : ndarray of shape (n_samples, n_features, 3)
            Collection of persistence diagrams, such as returned by
            :meth:`transform`.

        sample : int, optional, default: ``0``
            Index of the sample in `Xt` to be plotted.

        homology_dimensions : list, tuple or None, optional, default: ``None``
            Which homology dimensions to include in the plot. ``None`` means
            plotting all dimensions present in ``Xt[sample]``.

        plotly_params : dict or None, optional, default: ``None``
            Custom parameters to configure the plotly figure. Allowed keys are
            ``"traces"`` and ``"layout"``, and the corresponding values should
            be dictionaries containing keyword arguments as would be fed to the
            :meth:`update_traces` and :meth:`update_layout` methods of
            :class:`plotly.graph_objects.Figure`.

        Returns
        -------
        fig : :class:`plotly.graph_objects.Figure` object
            Plotly figure.

        """
        return plot_diagram(
            Xt[sample], homology_dimensions=homology_dimensions,
            plotly_params=plotly_params
            )


@adapt_fit_transform_docs
class EuclideanCechPersistence(BaseEstimator, TransformerMixin, PlotterMixin):
    """:ref:`Persistence diagrams <persistence_diagram>` resulting from
    `Cech filtrations <TODO>`_.

    Given a :ref:`point cloud <finite_metric_spaces_and_point_clouds>` in
    Euclidean space, information about the appearance and disappearance of
    topological features (technically, :ref:`homology classes
    <homology_and_cohomology>`) of various dimensions and at different scales
    is summarised in the corresponding persistence diagram.

    **Important notes**:

        - Persistence diagrams produced by this class must be interpreted with
          care due to the presence of padding triples which carry no
          information. See :meth:`transform` for additional information.
        - In homology dimension 0, :meth:`transform` automatically removes one
          birth-death pair whose death equals ``numpy.inf``.

    Parameters
    ----------
    homology_dimensions : list or tuple, optional, default: ``(0, 1)``
        Dimensions (non-negative integers) of the topological features to be
        detected.

    coeff : int prime, optional, default: ``2``
        Compute homology with coefficients in the prime field
        :math:`\\mathbb{F}_p = \\{ 0, \\ldots, p - 1 \\}` where :math:`p`
        equals `coeff`.

    max_edge_length : float, optional, default: ``numpy.inf``
        Maximum value of the Cech filtration parameter. Topological features at
        scales larger than this value will not be detected.

    infinity_values : float or None, default: ``None``
        Which death value to assign to features which are still alive at
        filtration value `max_edge_length`. ``None`` means that this death
        value is declared to be equal to `max_edge_length`.

    n_jobs : int or None, optional, default: ``None``
        The number of jobs to use for the computation. ``None`` means 1 unless
        in a :obj:`joblib.parallel_backend` context. ``-1`` means using all
        processors.

    Attributes
    ----------
    infinity_values_ : float
        Effective death value to assign to features which are still alive at
        filtration value `max_edge_length`.

    See also
    --------
    VietorisRipsPersistence, FlagserPersistence, SparseRipsPersistence,
    WeakAlphaPersistence

    Notes
    -----
    `GUDHI <https://github.com/GUDHI/gudhi-devel>`_ is used as a C++ backend
    for computing Cech persistent homology. Python bindings were modified for
    performance.

    References
    ----------
    [1] C. Maria, "Persistent Cohomology", 2020; `GUDHI User and Reference \
        Manual <http://gudhi.gforge.inria.fr/doc/3.1.0/group__persistent_\
        cohomology.html>`_.

    """

    _hyperparameters = {
        'homology_dimensions': {
            'type': (list, tuple),
            'of': {'type': int, 'in': Interval(0, np.inf, closed='left')}
            },
        'coeff': {'type': int, 'in': Interval(2, np.inf, closed='left')},
        'max_edge_length': {'type': Real,
                            'in': Interval(0, np.inf, closed='right')},
        'infinity_values': {'type': (Real, type(None)),
                            'in': Interval(0, np.inf, closed='neither')},
        }

    def __init__(self, homology_dimensions=(0, 1), coeff=2,
                 max_edge_length=np.inf, infinity_values=None, n_jobs=None):
        self.homology_dimensions = homology_dimensions
        self.coeff = coeff
        self.max_edge_length = max_edge_length
        self.infinity_values = infinity_values
        self.n_jobs = n_jobs

    def _gudhi_diagram(self, X):
        cech_complex = CechComplex(points=X, max_radius=self.max_edge_length)
        simplex_tree = cech_complex.create_simplex_tree(
            max_dimension=max(self._homology_dimensions) + 1
            )
        Xdgm = simplex_tree.persistence(homology_coeff_field=self.coeff,
                                        min_persistence=0)

<<<<<<< HEAD
        return Xdgm
=======
        if 0 in self._homology_dimensions:
            Xdgms[0] = Xdgms[0][1:, :]  # Remove one infinite bar in degree 0

        return Xdgms
>>>>>>> 60eaa0fb

    def fit(self, X, y=None):
        """Calculate :attr:`infinity_values_`. Then, return the estimator.

        This method is here to implement the usual scikit-learn API and hence
        work in pipelines.

        Parameters
        ----------
        X : ndarray or list of length n_samples
            Input data representing a collection of point clouds. Can be either
            a 3D ndarray whose zeroth dimension has size ``n_samples``, or a
            list containing ``n_samples`` 2D ndarrays. Point cloud arrays have
            shape ``(n_points, n_dimensions)``, and if `X` is a list these
            shapes can vary between point clouds.

        y : None
            There is no need for a target in a transformer, yet the pipeline
            API requires this parameter.

        Returns
        -------
        self : object

        """
        check_point_clouds(X)
        validate_params(
            self.get_params(), self._hyperparameters, exclude=['n_jobs'])

        if self.infinity_values is None:
            self.infinity_values_ = self.max_edge_length
        else:
            self.infinity_values_ = self.infinity_values

        self._homology_dimensions = sorted(self.homology_dimensions)
        self._max_homology_dimension = self._homology_dimensions[-1]

        return self

    def transform(self, X, y=None):
        """For each point cloud in `X`, compute the relevant persistence
        diagram as an array of triples [b, d, q]. Each triple represents a
        persistent topological feature in dimension q (belonging to
        `homology_dimensions`) which is born at b and dies at d. Only triples
        in which b < d are meaningful. Triples in which b and d are equal
        ("diagonal elements") may be artificially introduced during the
        computation for padding purposes, since the number of non-trivial
        persistent topological features is typically not constant across
        samples. They carry no information and hence should be effectively
        ignored by any further computation.

        Parameters
        ----------
        X : ndarray or list of length n_samples
            Input data representing a collection of point clouds. Can be either
            a 3D ndarray whose zeroth dimension has size ``n_samples``, or a
            list containing ``n_samples`` 2D ndarrays. Point cloud arrays have
            shape ``(n_points, n_dimensions)``, and if `X` is a list these
            shapes can vary between point clouds.

        y : None
            There is no need for a target in a transformer, yet the pipeline
            API requires this parameter.

        Returns
        -------
        Xt : ndarray of shape (n_samples, n_features, 3)
            Array of persistence diagrams computed from the feature arrays in
            `X`. ``n_features`` equals :math:`\\sum_q n_q`, where :math:`n_q`
            is the maximum number of topological features in dimension
            :math:`q` across all samples in `X`.

        """
        check_is_fitted(self)
        X = check_point_clouds(X)

        Xt = Parallel(n_jobs=self.n_jobs)(delayed(self._gudhi_diagram)(x)
                                          for x in X)

        Xt = _postprocess_diagrams(Xt, "gudhi", self._homology_dimensions,
                                   self.infinity_values_)
        return Xt

    @staticmethod
    def plot(Xt, sample=0, homology_dimensions=None, plotly_params=None):
        """Plot a sample from a collection of persistence diagrams, with
        homology in multiple dimensions.

        Parameters
        ----------
        Xt : ndarray of shape (n_samples, n_features, 3)
            Collection of persistence diagrams, such as returned by
            :meth:`transform`.

        sample : int, optional, default: ``0``
            Index of the sample in `Xt` to be plotted.

        homology_dimensions : list, tuple or None, optional, default: ``None``
            Which homology dimensions to include in the plot. ``None`` means
            plotting all dimensions present in ``Xt[sample]``.

        plotly_params : dict or None, optional, default: ``None``
            Custom parameters to configure the plotly figure. Allowed keys are
            ``"traces"`` and ``"layout"``, and the corresponding values should
            be dictionaries containing keyword arguments as would be fed to the
            :meth:`update_traces` and :meth:`update_layout` methods of
            :class:`plotly.graph_objects.Figure`.

        Returns
        -------
        fig : :class:`plotly.graph_objects.Figure` object
            Plotly figure.

        """
        return plot_diagram(
            Xt[sample], homology_dimensions=homology_dimensions,
            plotly_params=plotly_params
            )


@adapt_fit_transform_docs
class FlagserPersistence(BaseEstimator, TransformerMixin, PlotterMixin):
    """:ref:`Persistence diagrams <persistence_diagram>` resulting from
    :ref:`filtrations <filtered_complex>` of :ref:`directed or undirected flag
    complexes <clique_and_flag_complexes>`.

    Given a weighted directed or undirected graph, information about the
    appearance and disappearance of topological features (technically,
    :ref:`homology classes <homology_and_cohomology>`) of various dimension and
    at different scales is summarised in the corresponding persistence diagram.

    **Important notes**:

        - Persistence diagrams produced by this class must be interpreted with
          care due to the presence of padding triples which carry no
          information. See :meth:`transform` for additional information.
        - In homology dimension 0, :meth:`transform` automatically removes one
          birth-death pair whose death equals ``numpy.inf``.

    Parameters
    ----------
    homology_dimensions : list or tuple, optional, default: ``(0, 1)``
        Dimensions (non-negative integers) of the topological features to be
        detected.

    directed : bool, optional, default: ``True``
        If ``True``, :meth:`transform` computes the persistence diagrams of the
        filtered directed flag complexes arising from the input collection of
        weighted directed graphs. If ``False``, :meth:`transform` computes the
        persistence diagrams of the filtered undirected flag complexes obtained
        by regarding all input weighted graphs as undirected, and:

        - if `max_edge_weight` is ``numpy.inf``, it is sufficient to pass a
          collection of (dense or sparse) upper-triangular matrices;
        - if `max_edge_weight` is finite, it is recommended to pass either a
          collection of symmetric dense matrices, or a collection of sparse
          upper-triangular matrices.

    filtration : string, optional, default: ``'max'``
        Algorithm determining the filtration values of higher order simplices
        from the weights of the vertices and edges. Possible values are:
        ['dimension', 'zero', 'max', 'max3', 'max_plus_one', 'product', 'sum',
        'pmean', 'pmoment', 'remove_edges', 'vertex_degree']

    coeff : int prime, optional, default: ``2``
        Compute homology with coefficients in the prime field
        :math:`\\mathbb{F}_p = \\{ 0, \\ldots, p - 1 \\}` where :math:`p`
        equals `coeff`.

    max_edge_weight : float, optional, default: ``numpy.inf``
        Maximum edge weight to be considered in the filtration. All edge
        weights greater than this value will be considered as absent from the
        filtration and topological features at scales larger than this value
        will not be detected.

    infinity_values : float or None, default : ``None``
        Which death value to assign to features which are still alive at
        filtration value `max_edge_weight`. ``None`` means that this death
        value is declared to be equal to `max_edge_weight`.

    max_entries : int, optional, default: ``-1``
        Number controlling the degree of precision in the matrix reductions
        performed by the the backend. Corresponds to the parameter
        ``approximation`` in :func:`pyflagser.flagser_weighted` and
        :func:`pyflagser.flagser_unweighted`. Increase for higher precision,
        decrease for faster computation. A good value is often ``100000`` in
        hard problems. A negative value computes highest possible precision.

    n_jobs : int or None, optional, default: ``None``
        The number of jobs to use for the computation. ``None`` means 1 unless
        in a :obj:`joblib.parallel_backend` context. ``-1`` means using all
        processors.

    Attributes
    ----------
    infinity_values_ : float
        Effective death value to assign to features which are still alive at
        filtration value `max_edge_weight`.

    See also
    --------
    VietorisRipsPersistence, SparseRipsPersistence, WeakAlphaPersistence,
    EuclideanCechPersistence, ConsistentRescaling, ConsecutiveRescaling

    Notes
    -----
    The `pyflagser <https://github.com/giotto-ai/pyflagser>`_ Python package
    is used for binding `Flagser <https://github.com/luetge/flagser>`_, a C++
    backend for computing the (persistent) homology of (filtered) directed
    flag complexes. For more details, please refer to the `flagser \
    documentation <https://github.com/luetge/flagser/blob/master/docs/\
    documentation_flagser.pdf>`_.

    References
    ----------
    [1] D. Luetgehetmann, D. Govc, J. P. Smith, and R. Levi, "Computing \
        persistent homology of directed flag complexes", Algorithms, 13(1), \
        2020.

    """

    _hyperparameters = {
        'homology_dimensions': {
            'type': (list, tuple),
            'of': {'type': int, 'in': Interval(0, np.inf, closed='left')}
            },
        'directed': {'type': bool},
        'coeff': {'type': int, 'in': Interval(2, np.inf, closed='left')},
        'max_edge_weight': {'type': Real},
        'infinity_values': {'type': (Real, type(None))},
        'max_entries': {'type': int}
        }

    def __init__(self, homology_dimensions=(0, 1), directed=True,
                 filtration='max', coeff=2, max_edge_weight=np.inf,
                 infinity_values=None, max_entries=-1, n_jobs=None):
        self.homology_dimensions = homology_dimensions
        self.directed = directed
        self.filtration = filtration
        self.coeff = coeff
        self.max_edge_weight = max_edge_weight
        self.infinity_values = infinity_values
        self.max_entries = max_entries
        self.n_jobs = n_jobs

    def _flagser_diagram(self, X):
        Xdgms = [np.empty((0, 2), dtype=float)] * self._min_homology_dimension
        Xdgms += flagser_weighted(X, max_edge_weight=self.max_edge_weight,
                                  min_dimension=self._min_homology_dimension,
                                  max_dimension=self._max_homology_dimension,
                                  directed=self.directed,
                                  filtration=self.filtration, coeff=self.coeff,
                                  approximation=self.max_entries)['dgms']
        n_missing_dims = self._max_homology_dimension + 1 - len(Xdgms)
        if n_missing_dims:
            Xdgms += [np.empty((0, 2), dtype=float)] * n_missing_dims

<<<<<<< HEAD
=======
        if 0 in self._homology_dimensions:
            Xdgms[0] = Xdgms[0][:-1, :]  # Remove one infinite bar in degree 0

>>>>>>> 60eaa0fb
        return Xdgms

    def fit(self, X, y=None):
        """Calculate :attr:`infinity_values_`. Then, return the estimator.

        This method is here to implement the usual scikit-learn API and hence
        work in pipelines.

        Parameters
        ----------
        X : ndarray or list of length n_samples
            Input collection of adjacency matrices of weighted directed or
            undirected graphs. Can be either a 3D ndarray whose zeroth
            dimension has size ``n_samples``, or a list containing
            ``n_samples`` 2D ndarrays/sparse matrices. In each adjacency
            matrix, diagonal elements are vertex weights and off-diagonal
            elements are edges weights. It is assumed that a vertex weight
            cannot be larger than the weight of the edges it
            forms. The way zero values are handled depends on the format of the
            matrix. If the matrix is a dense ``numpy.ndarray``, zero values
            denote zero-weighted edges. If the matrix is a sparse
            ``scipy.sparse`` matrix, explicitly stored off-diagonal zeros and
            all diagonal zeros denote zero-weighted edges. Off-diagonal values
            that have not been explicitly stored are treated by
            ``scipy.sparse`` as zeros but will be understood as
            infinitely-valued edges, i.e., edges absent from the filtration.

        y : None
            There is no need for a target in a transformer, yet the pipeline
            API requires this parameter.

        Returns
        -------
        self : object

        """
        check_point_clouds(X, accept_sparse=True, distance_matrices=True)
        validate_params(
            self.get_params(), self._hyperparameters, exclude=['n_jobs',
                                                               'filtration'])

        if self.infinity_values is None:
            self.infinity_values_ = self.max_edge_weight
        else:
            self.infinity_values_ = self.infinity_values

        self._homology_dimensions = sorted(self.homology_dimensions)
        self._min_homology_dimension = self._homology_dimensions[0]
        self._max_homology_dimension = self._homology_dimensions[-1]

        return self

    def transform(self, X, y=None):
        """For each adjacency matrix in `X`, compute the relevant persistence
        diagram as an array of triples [b, d, q]. Each triple represents a
        persistent topological feature in dimension q (belonging to
        `homology_dimensions`) which is born at b and dies at d. Only triples
        in which b < d are meaningful. Triples in which b and d are equal
        ("diagonal elements") may be artificially introduced during the
        computation for padding purposes, since the number of non-trivial
        persistent topological features is typically not constant across
        samples. They carry no information and hence should be effectively
        ignored by any further computation.

        Parameters
        ----------
        X : ndarray or list of length n_samples
            Input collection of adjacency matrices of weighted directed or
            undirected graphs. Can be either a 3D ndarray whose zeroth
            dimension has size ``n_samples``, or a list containing
            ``n_samples`` 2D ndarrays/sparse matrices. In each adjacency
            matrix, diagonal elements are vertex weights and off-diagonal
            elements are edges weights. It is assumed that a vertex weight
            cannot be larger than the weight of the edges it
            forms. The way zero values are handled depends on the format of the
            matrix. If the matrix is a dense ``numpy.ndarray``, zero values
            denote zero-weighted edges. If the matrix is a sparse
            ``scipy.sparse`` matrix, explicitly stored off-diagonal zeros and
            all diagonal zeros denote zero-weighted edges. Off-diagonal values
            that have not been explicitly stored are treated by
            ``scipy.sparse`` as zeros but will be understood as
            infinitely-valued edges, i.e., edges absent from the filtration.

        y : None
            There is no need for a target in a transformer, yet the pipeline
            API requires this parameter.

        Returns
        -------
        Xt : ndarray of shape (n_samples, n_features, 3)
            Array of persistence diagrams computed from the feature arrays or
            distance matrices in `X`. ``n_features`` equals
            :math:`\\sum_q n_q`, where :math:`n_q` is the maximum number of
            topological features in dimension :math:`q` across all samples in
            `X`.

        """
        check_is_fitted(self)
        X = check_point_clouds(X, accept_sparse=True, distance_matrices=True)

        Xt = Parallel(n_jobs=self.n_jobs)(
            delayed(self._flagser_diagram)(x) for x in X)

        Xt = _postprocess_diagrams(Xt, "flagser", self._homology_dimensions,
                                   self.infinity_values_)
        return Xt

    @staticmethod
    def plot(Xt, sample=0, homology_dimensions=None, plotly_params=None):
        """Plot a sample from a collection of persistence diagrams, with
        homology in multiple dimensions.

        Parameters
        ----------
        Xt : ndarray of shape (n_samples, n_features, 3)
            Collection of persistence diagrams, such as returned by
            :meth:`transform`.

        sample : int, optional, default: ``0``
            Index of the sample in `Xt` to be plotted.

        homology_dimensions : list, tuple or None, optional, default: ``None``
            Which homology dimensions to include in the plot. ``None`` means
            plotting all dimensions present in ``Xt[sample]``.

        plotly_params : dict or None, optional, default: ``None``
            Custom parameters to configure the plotly figure. Allowed keys are
            ``"traces"`` and ``"layout"``, and the corresponding values should
            be dictionaries containing keyword arguments as would be fed to the
            :meth:`update_traces` and :meth:`update_layout` methods of
            :class:`plotly.graph_objects.Figure`.

        Returns
        -------
        fig : :class:`plotly.graph_objects.Figure` object
            Plotly figure.

        """
        return plot_diagram(
            Xt[sample], homology_dimensions=homology_dimensions,
            plotly_params=plotly_params
            )<|MERGE_RESOLUTION|>--- conflicted
+++ resolved
@@ -138,12 +138,6 @@
                        thresh=self.max_edge_length, coeff=self.coeff,
                        metric=self.metric)['dgms']
 
-<<<<<<< HEAD
-=======
-        if 0 in self._homology_dimensions:
-            Xdgms[0] = Xdgms[0][:-1, :]  # Remove one infinite bar in degree 0
-
->>>>>>> 60eaa0fb
         return Xdgms
 
     def fit(self, X, y=None):
@@ -418,25 +412,11 @@
             sparse=self.epsilon
             )
         simplex_tree = sparse_rips_complex.create_simplex_tree(
-<<<<<<< HEAD
             max_dimension=max(self._homology_dimensions) + 1
             )
         Xdgm = simplex_tree.persistence(
             homology_coeff_field=self.coeff, min_persistence=0
             )
-=======
-            max_dimension=max(self._homology_dimensions) + 1)
-        Xdgms = simplex_tree.persistence(
-            homology_coeff_field=self.coeff, min_persistence=0)
-
-        # Separate diagrams by homology dimensions
-        Xdgms = {dim: np.array([Xdgms[i][1] for i in range(len(Xdgms))
-                                if Xdgms[i][0] == dim]).reshape((-1, 2))
-                 for dim in self.homology_dimensions}
-
-        if 0 in self._homology_dimensions:
-            Xdgms[0] = Xdgms[0][1:, :]  # Remove one infinite bar in degree 0
->>>>>>> 60eaa0fb
 
         return Xdgm
 
@@ -913,14 +893,7 @@
         Xdgm = simplex_tree.persistence(homology_coeff_field=self.coeff,
                                         min_persistence=0)
 
-<<<<<<< HEAD
         return Xdgm
-=======
-        if 0 in self._homology_dimensions:
-            Xdgms[0] = Xdgms[0][1:, :]  # Remove one infinite bar in degree 0
-
-        return Xdgms
->>>>>>> 60eaa0fb
 
     def fit(self, X, y=None):
         """Calculate :attr:`infinity_values_`. Then, return the estimator.
@@ -1178,12 +1151,6 @@
         if n_missing_dims:
             Xdgms += [np.empty((0, 2), dtype=float)] * n_missing_dims
 
-<<<<<<< HEAD
-=======
-        if 0 in self._homology_dimensions:
-            Xdgms[0] = Xdgms[0][:-1, :]  # Remove one infinite bar in degree 0
-
->>>>>>> 60eaa0fb
         return Xdgms
 
     def fit(self, X, y=None):
